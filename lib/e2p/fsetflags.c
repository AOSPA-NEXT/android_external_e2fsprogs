/*
 * fsetflags.c		- Set a file flags on an ext2 file system
 *
 * Copyright (C) 1993, 1994  Remy Card <card@masi.ibp.fr>
 *                           Laboratoire MASI, Institut Blaise Pascal
 *                           Universite Pierre et Marie Curie (Paris VI)
 *
 * %Begin-Header%
 * This file may be redistributed under the terms of the GNU Library
 * General Public License, version 2.
 * %End-Header%
 */

/*
 * History:
 * 93/10/30	- Creation
 */

#ifndef _LARGEFILE_SOURCE
#define _LARGEFILE_SOURCE
#endif
#ifndef _LARGEFILE64_SOURCE
#define _LARGEFILE64_SOURCE
#endif

#include "config.h"
#if HAVE_ERRNO_H
#include <errno.h>
#endif
#if HAVE_UNISTD_H
#include <unistd.h>
#endif
#include <sys/types.h>
#include <sys/stat.h>
#if HAVE_EXT2_IOCTLS
#include <fcntl.h>
#include <sys/ioctl.h>
#endif

#include "e2p.h"

/*
 * Deal with lame glibc's that define this function without actually
 * implementing it.  Can you say "attractive nuisance", boys and girls?
 * I knew you could!
 */
#ifdef __linux__
#undef HAVE_CHFLAGS
#endif

#ifndef O_LARGEFILE
#define O_LARGEFILE 0
#endif
#ifndef O_NOFOLLOW
#define O_NOFOLLOW 0
#endif

#define OPEN_FLAGS (O_RDONLY|O_NONBLOCK|O_LARGEFILE|O_NOFOLLOW)

int fsetflags (const char * name, unsigned long flags)
{
#if HAVE_CHFLAGS && !(APPLE_DARWIN && HAVE_EXT2_IOCTLS)
	unsigned long bsd_flags = 0;

#ifdef UF_IMMUTABLE
	if (flags & EXT2_IMMUTABLE_FL)
		bsd_flags |= UF_IMMUTABLE;
#endif
#ifdef UF_APPEND
	if (flags & EXT2_APPEND_FL)
		bsd_flags |= UF_APPEND;
#endif
#ifdef UF_NODUMP
	if (flags & EXT2_NODUMP_FL)
		bsd_flags |= UF_NODUMP;
#endif

	return chflags (name, bsd_flags);
#elif APPLE_DARWIN && HAVE_EXT2_IOCTLS
	int f = (int) flags;
	return syscall(SYS_fsctl, name, EXT2_IOC_SETFLAGS, &f, 0);
#elif HAVE_EXT2_IOCTLS
<<<<<<< HEAD
=======
	struct stat buf;
>>>>>>> 704b18b9
	int fd, r, f, save_errno = 0;

	if (!stat(name, &buf) &&
	    !S_ISREG(buf.st_mode) && !S_ISDIR(buf.st_mode)) {
		errno = EOPNOTSUPP;
		return -1;
	}
	fd = open(name, OPEN_FLAGS);
	if (fd == -1) {
		if (errno == ELOOP || errno == ENXIO)
			errno = EOPNOTSUPP;
		return -1;
	}
	if (!fstat(fd, &buf) &&
	    !S_ISREG(buf.st_mode) && !S_ISDIR(buf.st_mode)) {
		close(fd);
		errno = EOPNOTSUPP;
		return -1;
	}
	f = (int) flags;
	r = ioctl(fd, EXT2_IOC_SETFLAGS, &f);
	if (r == -1) {
		if (errno == ENOTTY)
			errno = EOPNOTSUPP;
		save_errno = errno;
	}
	close(fd);
	if (save_errno)
		errno = save_errno;
	return r;
#else
	errno = EOPNOTSUPP;
	return -1;
#endif
}<|MERGE_RESOLUTION|>--- conflicted
+++ resolved
@@ -80,10 +80,7 @@
 	int f = (int) flags;
 	return syscall(SYS_fsctl, name, EXT2_IOC_SETFLAGS, &f, 0);
 #elif HAVE_EXT2_IOCTLS
-<<<<<<< HEAD
-=======
 	struct stat buf;
->>>>>>> 704b18b9
 	int fd, r, f, save_errno = 0;
 
 	if (!stat(name, &buf) &&
