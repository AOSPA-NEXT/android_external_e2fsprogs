// Copyright 2017 The Android Open Source Project

package {
    // See: http://go/android-license-faq
    // A large-scale-change added 'default_applicable_licenses' to import
    // all of the 'license_kinds' from "external_e2fsprogs_license"
    // to get the below license kinds:
    //   SPDX-license-identifier-GPL
    //   SPDX-license-identifier-LGPL
    default_applicable_licenses: ["external_e2fsprogs_license"],
}

cc_library {
    name: "libext2_e2p",
    host_supported: true,
    ramdisk_available: true,
    vendor_ramdisk_available: true,
    recovery_available: true,
    unique_host_soname: true,
    defaults: ["e2fsprogs-defaults"],
    srcs: [
        "encoding.c",
        "errcode.c",
        "feature.c",
        "fgetflags.c",
        "fsetflags.c",
        "fgetproject.c",
        "fsetproject.c",
        "fgetversion.c",
        "fsetversion.c",
        "getflags.c",
        "getversion.c",
        "hashstr.c",
        "iod.c",
        "ljs.c",
        "ls.c",
        "mntopts.c",
        "parse_num.c",
        "pe.c",
        "pf.c",
        "ps.c",
        "setflags.c",
        "setversion.c",
        "uuid.c",
        "ostype.c",
        "percent.c",
    ],

    cflags: [
        "-Wno-error=attributes",
        "-Wno-unused-parameter",
    ],

    target: {
        windows: {
            include_dirs: ["external/e2fsprogs/include/mingw"],
            enabled: true,
            cflags: [
                "-Wno-unused-variable",
                "-Wno-error=typedef-redefinition",
            ],
<<<<<<< HEAD

            host_ldlibs: [
                "-lws2_32",
            ],
=======
>>>>>>> b0101535
        },
    },

    header_libs: ["libext2-headers"],
    export_include_dirs: ["."],
    export_header_lib_headers: ["libext2-headers"],
}<|MERGE_RESOLUTION|>--- conflicted
+++ resolved
@@ -59,13 +59,6 @@
                 "-Wno-unused-variable",
                 "-Wno-error=typedef-redefinition",
             ],
-<<<<<<< HEAD
-
-            host_ldlibs: [
-                "-lws2_32",
-            ],
-=======
->>>>>>> b0101535
         },
     },
 
