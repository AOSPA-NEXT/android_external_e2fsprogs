/*
 * Pager: Routines to create a "more" running out of a particular file
 * descriptor.
 *
 * Copyright 1987, 1988 by MIT Student Information Processing Board
 *
 * Permission to use, copy, modify, and distribute this software and
 * its documentation for any purpose is hereby granted, provided that
 * the names of M.I.T. and the M.I.T. S.I.P.B. not be used in
 * advertising or publicity pertaining to distribution of the software
 * without specific, written prior permission.  M.I.T. and the
 * M.I.T. S.I.P.B. make no representations about the suitability of
 * this software for any purpose.  It is provided "as is" without
 * express or implied warranty.
 */

<<<<<<< HEAD
#if HAVE_SECURE_GETENV
#define _GNU_SOURCE
#endif
=======
#include "config.h"
>>>>>>> 4e52870e
#ifdef HAVE_UNISTD_H
#include <unistd.h>
#endif
#ifdef HAVE_ERRNO_H
#include <errno.h>
#else
extern int errno;
#endif

#include "ss_internal.h"
#include <stdio.h>
#include <sys/types.h>
#include <sys/file.h>
#include <signal.h>
#ifdef HAVE_SYS_PRCTL_H
#include <sys/prctl.h>
#else
#define PR_GET_DUMPABLE 3
#endif
#if (!defined(HAVE_PRCTL) && defined(linux))
#include <sys/syscall.h>
#endif

static char MORE[] = "more";
extern char *getenv PROTOTYPE((const char *));

char *ss_safe_getenv(const char *arg)
{
	if ((getuid() != geteuid()) || (getgid() != getegid()))
		return NULL;
#if HAVE_PRCTL
	if (prctl(PR_GET_DUMPABLE, 0, 0, 0, 0) == 0)
		return NULL;
#else
#if (defined(linux) && defined(SYS_prctl))
	if (syscall(SYS_prctl, PR_GET_DUMPABLE, 0, 0, 0, 0) == 0)
		return NULL;
#endif
#endif

#if defined(HAVE_SECURE_GETENV)
	return secure_getenv(arg);
#elif defined(HAVE___SECURE_GETENV)
	return __secure_getenv(arg);
#else
	return getenv(arg);
#endif
}

/*
 * this needs a *lot* of work....
 *
 * run in same process
 * handle SIGINT sensibly
 * allow finer control -- put-page-break-here
 */

#ifndef NO_FORK
int ss_pager_create(void)
{
	int filedes[2];

	if (pipe(filedes) != 0)
		return(-1);

	switch(fork()) {
	case -1:
		return(-1);
	case 0:
		/*
		 * Child; dup read half to 0, close all but 0, 1, and 2
		 */
		if (dup2(filedes[0], 0) == -1)
			exit(1);
		ss_page_stdin();
	default:
		/*
		 * Parent:  close "read" side of pipe, return
		 * "write" side.
		 */
		(void) close(filedes[0]);
		return(filedes[1]);
	}
}
#else /* don't fork */
int ss_pager_create()
{
    int fd;
    fd = open("/dev/tty", O_WRONLY, 0);
    return fd;
}
#endif

static int write_all(int fd, char *buf, size_t count)
{
	ssize_t ret;
	int c = 0;

	while (count > 0) {
		ret = write(fd, buf, count);
		if (ret < 0) {
			if ((errno == EAGAIN) || (errno == EINTR))
				continue;
			return -1;
		}
		count -= ret;
		buf += ret;
		c += ret;
	}
	return c;
}

void ss_page_stdin(void)
{
	int i;
	sigset_t mask;

	for (i = 3; i < 32; i++)
		(void) close(i);
	(void) signal(SIGINT, SIG_DFL);
	sigprocmask(SIG_BLOCK, 0, &mask);
	sigdelset(&mask, SIGINT);
	sigprocmask(SIG_SETMASK, &mask, 0);
	if (_ss_pager_name == (char *)NULL) {
		if ((_ss_pager_name = ss_safe_getenv("PAGER")) == (char *)NULL)
			_ss_pager_name = MORE;
	}
	(void) execlp(_ss_pager_name, _ss_pager_name, (char *) NULL);
	{
		/* minimal recovery if pager program isn't found */
		char buf[80];
		register int n;
		while ((n = read(0, buf, 80)) > 0)
			write_all(1, buf, n);
	}
	exit(errno);
}<|MERGE_RESOLUTION|>--- conflicted
+++ resolved
@@ -14,13 +14,7 @@
  * express or implied warranty.
  */
 
-<<<<<<< HEAD
-#if HAVE_SECURE_GETENV
-#define _GNU_SOURCE
-#endif
-=======
 #include "config.h"
->>>>>>> 4e52870e
 #ifdef HAVE_UNISTD_H
 #include <unistd.h>
 #endif
