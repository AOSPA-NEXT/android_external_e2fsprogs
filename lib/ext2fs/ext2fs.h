--- conflicted
+++ resolved
@@ -619,10 +619,7 @@
 					 EXT2_FEATURE_COMPAT_DIR_INDEX|\
 					 EXT2_FEATURE_COMPAT_EXT_ATTR|\
 					 EXT4_FEATURE_COMPAT_SPARSE_SUPER2|\
-<<<<<<< HEAD
-=======
 					 EXT4_FEATURE_COMPAT_FAST_COMMIT|\
->>>>>>> 67f2b546
 					 EXT4_FEATURE_COMPAT_STABLE_INODES)
 
 #ifdef CONFIG_MMP
