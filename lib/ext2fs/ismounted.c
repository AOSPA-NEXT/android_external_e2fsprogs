--- conflicted
+++ resolved
@@ -9,8 +9,6 @@
  * %End-Header%
  */
 
-<<<<<<< HEAD
-=======
 /* define BSD_SOURCE to make sure we get the major() macro */
 #ifndef _BSD_SOURCE
 #define _BSD_SOURCE
@@ -20,7 +18,6 @@
 #endif
 
 #include "config.h"
->>>>>>> 4e52870e
 #include <stdio.h>
 #if HAVE_UNISTD_H
 #include <unistd.h>
