--- conflicted
+++ resolved
@@ -9,6 +9,7 @@
  * %End-Header%
  */
 
+#include "config.h"
 #include <stdio.h>
 #include <unistd.h>
 #include <stdlib.h>
@@ -135,13 +136,6 @@
 	check_field(s_usr_quota_inum, 4);
 	check_field(s_grp_quota_inum, 4);
 	check_field(s_overhead_blocks, 4);
-<<<<<<< HEAD
- 	check_field(s_backup_bgs, 8);
-	check_field(s_encrypt_algos, 4);
-	check_field(s_encrypt_pw_salt, 16);
-	check_field(s_lpf_ino, 4);
-	check_field(s_reserved, 100 * 4);
-=======
 	check_field(s_backup_bgs, 8);
 	check_field(s_encrypt_algos, 4);
 	check_field(s_encrypt_pw_salt, 16);
@@ -149,7 +143,6 @@
 	check_field(s_prj_quota_inum, 4);
 	check_field(s_checksum_seed, 4);
 	check_field(s_reserved, 98 * 4);
->>>>>>> 4e52870e
 	check_field(s_checksum, 4);
 	do_field("Superblock end", 0, 0, cur_offset, 1024);
 #endif
