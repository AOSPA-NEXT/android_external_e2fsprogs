/*
 * online.c --- Do on-line resizing of the ext3 filesystem
 *
 * Copyright (C) 2006 by Theodore Ts'o
 *
 * %Begin-Header%
 * This file may be redistributed under the terms of the GNU Public
 * License.
 * %End-Header%
 */

#include "resize2fs.h"
#ifdef HAVE_SYS_IOCTL_H
#include <sys/ioctl.h>
#endif
#include <sys/stat.h>
#include <fcntl.h>

extern char *program_name;

errcode_t online_resize_fs(ext2_filsys fs, const char *mtpt,
			   blk64_t *new_size, int flags EXT2FS_ATTR((unused)))
{
#ifdef __linux__
	struct ext2_new_group_input input;
	struct ext4_new_group_input input64;
	struct ext2_super_block *sb = fs->super;
	unsigned long		new_desc_blocks;
	ext2_filsys 		new_fs;
	errcode_t 		retval;
	double			percent;
	dgrp_t			i;
	blk64_t			size;
	int			fd, overhead;
	int			use_old_ioctl = 1;

	printf(_("Filesystem at %s is mounted on %s; "
		 "on-line resizing required\n"), fs->device_name, mtpt);

<<<<<<< HEAD
	if (*new_size < ext2fs_blocks_count(sb)) {
		printf(_("On-line shrinking from %llu to %llu not supported.\n"),
		       ext2fs_blocks_count(sb), *new_size);
=======
	if (*new_size < sb->s_blocks_count) {
		com_err(program_name, 0, _("On-line shrinking not supported"));
>>>>>>> d085f61f
		exit(1);
	}

	/*
	 * If the number of descriptor blocks is going to increase,
	 * the on-line resizing inode must be present.
	 */
	new_desc_blocks = ext2fs_div_ceil(
		ext2fs_div64_ceil(*new_size -
				  fs->super->s_first_data_block,
				  EXT2_BLOCKS_PER_GROUP(fs->super)),
		EXT2_DESC_PER_BLOCK(fs->super));
	printf("old desc_blocks = %lu, new_desc_blocks = %lu\n",
	       fs->desc_blocks, new_desc_blocks);
	if (!(fs->super->s_feature_compat &
	      EXT2_FEATURE_COMPAT_RESIZE_INODE) &&
	    new_desc_blocks != fs->desc_blocks) {
		com_err(program_name, 0,
			_("Filesystem does not support online resizing"));
		exit(1);
	}

	fd = open(mtpt, O_RDONLY);
	if (fd < 0) {
		com_err(program_name, errno,
			_("while trying to open mountpoint %s"), mtpt);
		exit(1);
	}

	size=ext2fs_blocks_count(sb);
	if (ioctl(fd, EXT2_IOC_GROUP_EXTEND, &size)) {
		if (errno == EPERM)
			com_err(program_name, 0,
				_("Permission denied to resize filesystem"));
		else if (errno == ENOTTY)
			com_err(program_name, 0,
			_("Kernel does not support online resizing"));
		else
			com_err(program_name, errno,
			_("While checking for on-line resizing support"));
		exit(1);
	}

	percent = (ext2fs_r_blocks_count(sb) * 100.0) /
		ext2fs_blocks_count(sb);

	retval = ext2fs_read_bitmaps(fs);
	if (retval)
		return retval;

	retval = ext2fs_dup_handle(fs, &new_fs);
	if (retval)
		return retval;

	/* The current method of adding one block group at a time to a
	 * mounted filesystem means it is impossible to accomodate the
	 * flex_bg allocation method of placing the metadata together
	 * in a single block group.  For now we "fix" this issue by
	 * using the traditional layout for new block groups, where
	 * each block group is self-contained and contains its own
	 * bitmap blocks and inode tables.  This means we don't get
	 * the layout advantages of flex_bg in the new block groups,
	 * but at least it allows on-line resizing to function.
	 */
	new_fs->super->s_feature_incompat &= ~EXT4_FEATURE_INCOMPAT_FLEX_BG;
	retval = adjust_fs_info(new_fs, fs, 0, *new_size);
	if (retval)
		return retval;

	printf(_("Performing an on-line resize of %s to %llu (%dk) blocks.\n"),
	       fs->device_name, *new_size, fs->blocksize / 1024);

	size = fs->group_desc_count * sb->s_blocks_per_group +
		sb->s_first_data_block;
	if (size > *new_size)
		size = *new_size;

	if (ioctl(fd, EXT2_IOC_GROUP_EXTEND, &size)) {
		com_err(program_name, errno,
			_("While trying to extend the last group"));
		exit(1);
	}

	for (i = fs->group_desc_count;
	     i < new_fs->group_desc_count; i++) {

		overhead = (int) (2 + new_fs->inode_blocks_per_group);

		if (ext2fs_bg_has_super(new_fs, new_fs->group_desc_count - 1))
			overhead += 1 + new_fs->desc_blocks +
				new_fs->super->s_reserved_gdt_blocks;

		input.group = i;
		input.block_bitmap = ext2fs_block_bitmap_loc(new_fs, i);
		input.inode_bitmap = ext2fs_inode_bitmap_loc(new_fs, i);
		input.inode_table = ext2fs_inode_table_loc(new_fs, i);
		input.blocks_count = sb->s_blocks_per_group;
		if (i == new_fs->group_desc_count-1) {
			input.blocks_count = ext2fs_blocks_count(new_fs->super) -
				sb->s_first_data_block -
				(i * sb->s_blocks_per_group);
		}
		input.reserved_blocks = (blk_t) (percent * input.blocks_count
						 / 100.0);

#if 0
		printf("new block bitmap is at 0x%04x\n", input.block_bitmap);
		printf("new inode bitmap is at 0x%04x\n", input.inode_bitmap);
		printf("new inode table is at 0x%04x-0x%04x\n",
		       input.inode_table,
		       input.inode_table + new_fs->inode_blocks_per_group-1);
		printf("new group has %u blocks\n", input.blocks_count);
		printf("new group will reserve %d blocks\n",
		       input.reserved_blocks);
		printf("new group has %d free blocks\n",
		       ext2fs_bg_free_blocks_count(new_fs, i),
		printf("new group has %d free inodes (%d blocks)\n",
		       ext2fs_bg_free_inodes_count(new_fs, i),
		       new_fs->inode_blocks_per_group);
		printf("Adding group #%d\n", input.group);
#endif

		if (use_old_ioctl &&
		    ioctl(fd, EXT2_IOC_GROUP_ADD, &input) == 0)
			continue;
		else
			use_old_ioctl = 0;

		input64.group = input.group;
		input64.block_bitmap = input.block_bitmap;
		input64.inode_bitmap = input.inode_bitmap;
		input64.inode_table = input.inode_table;
		input64.blocks_count = input.blocks_count;
		input64.reserved_blocks = input.reserved_blocks;
		input64.unused = input.unused;

		if (ioctl(fd, EXT4_IOC_GROUP_ADD, &input64) < 0) {
			com_err(program_name, errno,
				_("While trying to add group #%d"),
				input.group);
			exit(1);
		}
	}

	ext2fs_free(new_fs);
	close(fd);

	return 0;
#else
	printf(_("Filesystem at %s is mounted on %s, and on-line resizing is "
		 "not supported on this system.\n"), fs->device_name, mtpt);
	exit(1);
#endif
}<|MERGE_RESOLUTION|>--- conflicted
+++ resolved
@@ -37,14 +37,8 @@
 	printf(_("Filesystem at %s is mounted on %s; "
 		 "on-line resizing required\n"), fs->device_name, mtpt);
 
-<<<<<<< HEAD
 	if (*new_size < ext2fs_blocks_count(sb)) {
-		printf(_("On-line shrinking from %llu to %llu not supported.\n"),
-		       ext2fs_blocks_count(sb), *new_size);
-=======
-	if (*new_size < sb->s_blocks_count) {
 		com_err(program_name, 0, _("On-line shrinking not supported"));
->>>>>>> d085f61f
 		exit(1);
 	}
 
