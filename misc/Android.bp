// Copyright 2017 The Android Open Source Project

// Library used to export files from this directory to other programs in this
// project.
package {
    // See: http://go/android-license-faq
    // A large-scale-change added 'default_applicable_licenses' to import
    // all of the 'license_kinds' from "external_e2fsprogs_license"
    // to get the below license kinds:
    //   SPDX-license-identifier-GPL
    //   SPDX-license-identifier-LGPL
    //   SPDX-license-identifier-LGPL-2.1
    //   SPDX-license-identifier-LGPL-3.0
    default_applicable_licenses: ["external_e2fsprogs_license"],
}

cc_library {
    name: "libext2_misc",
    host_supported: true,
    recovery_available: true,
    defaults: ["e2fsprogs-defaults"],

    target: {
        windows: {
            include_dirs: [ "external/e2fsprogs/include/mingw" ],
            enabled: true,
            cflags: ["-Wno-unused-variable"],
        },
    },

    srcs: [
        "create_inode.c",
    ],
    cflags: ["-Wno-error=format-extra-args"],
    shared_libs: [
        "libext2fs",
        "libext2_com_err",
        "libext2_quota",
    ],
    export_include_dirs: ["."],
}

//########################################################################
// Build mke2fs

cc_defaults {
    name: "mke2fs_defaults",
    recovery_available: true,
    defaults: ["e2fsprogs-defaults"],

    srcs: [
        "mke2fs.c",
        "util.c",
        "mk_hugefiles.c",
        "default_profile.c",
    ],
    cflags: [
        "-Wno-error=format",
        "-Wno-error=type-limits",
        "-Wno-format-extra-args",
    ],

    stl: "libc++_static",
    include_dirs: ["external/e2fsprogs/e2fsck"],
}

cc_binary {
    name: "mke2fs",
    host_supported: true,
    defaults: ["mke2fs_defaults"],
    target: {
        host: {
            static_libs: [
                "libext2_blkid",
                "libext2_misc",
                "libext2_uuid",
                "libext2_quota",
                "libext2_com_err",
                "libext2_e2p",
                "libext2fs",
                "libsparse",
                "libbase",
                "libz",
            ],
        },
        not_windows: {
            required: [
                "mke2fs.conf",
            ],
        },
        windows: {
            include_dirs: [ "external/e2fsprogs/include/mingw" ],
            cflags: [
<<<<<<< HEAD
                "-D_POSIX",
                "-D__USE_MINGW_ALARM",
=======
                // mke2fs.c has a warning from gcc which cannot be suppressed:
                // passing argument 3 of 'ext2fs_get_device_size' from
                // incompatible pointer type
                "-Wno-error"
>>>>>>> b0101535
            ],
            ldflags: ["-static"],
            enabled: true
        },
        android: {
            required: [
                "mke2fs.conf",
            ],
            shared_libs: [
                "libext2fs",
                "libext2_blkid",
                "libext2_misc",
                "libext2_uuid",
                "libext2_quota",
                "libext2_com_err",
                "libext2_e2p",
            ],
            symlinks: ["mkfs.ext2", "mkfs.ext3", "mkfs.ext4"],
        },
    },
}

cc_binary {
    name: "mke2fs.microdroid",
    defaults: ["mke2fs_defaults"],
    bootstrap: true,
    target: {
        android: {
            required: [
                "mke2fs.conf",
            ],
            shared_libs: [
                "libext2fs",
                "libext2_blkid",
                "libext2_misc",
                "libext2_uuid",
                "libext2_quota",
                "libext2_com_err",
                "libext2_e2p",
            ],
            symlinks: ["mkfs.ext4.microdroid"],
        },
    },
    installable: false,
    stem: "mke2fs",
    visibility: ["//packages/modules/Virtualization/microdroid"],
}

//##########################################################################
// Build tune2fs

cc_defaults {
    name: "tune2fs-defaults",
    defaults: ["e2fsprogs-defaults"],
    srcs: [
        "tune2fs.c",
        "util.c",
    ],
    cflags: ["-DNO_RECOVERY"],
    include_dirs: ["external/e2fsprogs/e2fsck"],
}

tune2fs_libs = [
    "libext2_blkid",
    "libext2_com_err",
    "libext2_quota",
    "libext2_uuid",
    "libext2_e2p",
    "libext2fs",
]

cc_binary {
    name: "tune2fs",
    host_supported: true,
    vendor_ramdisk_available: true,
    defaults: ["tune2fs-defaults"],

    shared_libs: tune2fs_libs,
}

cc_binary {
    name: "tune2fs_static",
    static_executable: true,
    defaults: ["tune2fs-defaults"],

    static_libs: tune2fs_libs,
}

cc_binary {
    name: "tune2fs_ramdisk",
    stem: "tune2fs",
    static_executable: true,
    ramdisk: true,
    defaults: ["tune2fs-defaults"],
    static_libs: tune2fs_libs,
}

cc_library_static {
    name: "libtune2fs",
    defaults: ["tune2fs-defaults"],

    cflags: ["-DBUILD_AS_LIB"],
    static_libs: tune2fs_libs,
}

//########################################################################
// Build badblocks

cc_binary {
    name: "badblocks",
    host_supported: true,
    defaults: ["e2fsprogs-defaults"],

    srcs: ["badblocks.c"],
    shared_libs: [
        "libext2fs",
        "libext2_com_err",
        "libext2_uuid",
        "libext2_blkid",
        "libext2_e2p",
    ],
}

//########################################################################
// Build chattr

cc_binary {
    name: "chattr-e2fsprogs",
    host_supported: true,
    defaults: ["e2fsprogs-defaults"],

    srcs: ["chattr.c"],
    shared_libs: [
        "libext2_com_err",
        "libext2_e2p",
    ],
}

//########################################################################
// Build lsattr

cc_defaults {
    name: "lsattr-defaults",
    srcs: ["lsattr.c"],
    defaults: ["e2fsprogs-defaults"],
}

lsattr_libs = [
    "libext2_com_err",
    "libext2_e2p",
]

cc_binary {
    name: "lsattr-e2fsprogs",
    host_supported: true,
    defaults: ["lsattr-defaults"],

    shared_libs: lsattr_libs,
}

cc_binary {
    name: "lsattr_static",
    static_executable: true,
    defaults: ["lsattr-defaults"],

    static_libs: lsattr_libs,
}

//########################################################################
// Build blkid

cc_binary {
    name: "blkid",
    host_supported: true,
    defaults: ["e2fsprogs-defaults"],

    srcs: ["blkid.c"],
    shared_libs: [
        "libext2fs",
        "libext2_blkid",
        "libext2_com_err",
        "libext2_e2p",
    ],
}

cc_binary {
    name: "blkid_static",
    host_supported: true,
    static_executable: true,
    defaults: ["e2fsprogs-defaults"],

    srcs: ["blkid.c"],
    static_libs: [
        "libext2fs",
        "libext2_blkid",
        "libext2_com_err",
        "libext2_e2p",
        "libext2_uuid",
    ],
}

//########################################################################
// Build e4crypt

cc_binary {
    name: "e4crypt",
    host_supported: true,
    defaults: ["e2fsprogs-defaults"],

    srcs: ["e4crypt.c"],
    shared_libs: [
        "libext2fs",
        "libext2_uuid",
    ],

    target: {
        darwin: {
            enabled: false,
        },
    },
}

//##########################################################################
// Build e2image

cc_binary {
    name: "e2image",
    host_supported: true,
    defaults: ["e2fsprogs-defaults"],

    srcs: ["e2image.c"],
    shared_libs: [
        "libext2fs",
        "libext2_blkid",
        "libext2_com_err",
        "libext2_quota",
    ],
}

//##########################################################################
// Build filefrag

cc_binary {
    name: "filefrag",
    host_supported: true,
    defaults: ["e2fsprogs-defaults"],

    srcs: ["filefrag.c"],
    shared_libs: [
        "libext2fs",
    ],
}

//##########################################################################
// Build e2freefrag

cc_binary {
    name: "e2freefrag",
    host_supported: true,
    defaults: ["e2fsprogs-defaults"],

    srcs: [
        "e2freefrag.c",
    ],
    header_libs: ["libext2-headers"],
    shared_libs: [
        "libext2fs",
        "libext2_com_err",
    ],
}<|MERGE_RESOLUTION|>--- conflicted
+++ resolved
@@ -90,17 +90,6 @@
         },
         windows: {
             include_dirs: [ "external/e2fsprogs/include/mingw" ],
-            cflags: [
-<<<<<<< HEAD
-                "-D_POSIX",
-                "-D__USE_MINGW_ALARM",
-=======
-                // mke2fs.c has a warning from gcc which cannot be suppressed:
-                // passing argument 3 of 'ext2fs_get_device_size' from
-                // incompatible pointer type
-                "-Wno-error"
->>>>>>> b0101535
-            ],
             ldflags: ["-static"],
             enabled: true
         },
