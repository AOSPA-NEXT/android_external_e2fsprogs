// Copyright 2017 The Android Open Source Project

// Library used to export files from this directory to other programs in this
// project.
cc_library {
    name: "libext2_misc",
    host_supported: true,

    srcs: [
        "create_inode.c",
    ],
    cflags: ["-W", "-Wall", "-Wno-macro-redefined"],
    shared_libs: [
        "libext2_quota",
        "libext2fs",
    ],
    system_shared_libs: ["libc"],
    export_include_dirs: ["."],
}

//########################################################################
// Build mke2fs

cc_binary {
    name: "mke2fs",
    host_supported: true,

    srcs: [
        "mke2fs.c",
        "util.c",
        "mk_hugefiles.c",
        "default_profile.c",
    ],
    required: [
        "mke2fs.conf",
<<<<<<< HEAD
    ],
    cflags: ["-W", "-Wall", "-Wno-macro-redefined"],
    shared_libs: [
        "libext2fs",
        "libext2_blkid",
        "libext2_misc",
        "libext2_uuid",
        "libext2_quota",
        "libext2_com_err",
        "libext2_e2p",
=======
>>>>>>> 559caf25
    ],
    cflags: ["-W", "-Wall", "-Wno-macro-redefined"],
    target: {
        host: {
            static_libs: [
                "libext2_blkid",
                "libext2_misc",
                "libext2_uuid",
                "libext2_quota",
                "libext2_com_err",
                "libext2_e2p",
                "libext2fs",
                "libsparse",
                "libbase",
                "libz",
            ],
        },
        android: {
            shared_libs: [
                "libext2fs",
                "libext2_blkid",
                "libext2_misc",
                "libext2_uuid",
                "libext2_quota",
                "libext2_com_err",
                "libext2_e2p",
            ],
        },
    },
    stl: "libc++_static",
    include_dirs: ["external/e2fsprogs/e2fsck"],
}

//##########################################################################
// Build tune2fs

cc_defaults {
    name: "tune2fs-defaults",
    srcs: [
        "tune2fs.c",
        "util.c",
    ],
    cflags: [
        "-W",
        "-Wall",
        "-DNO_RECOVERY",
        "-Wno-macro-redefined",
    ],
    include_dirs: ["external/e2fsprogs/e2fsck"],
}

tune2fs_libs = [
    "libext2_com_err",
    "libext2_blkid",
    "libext2_quota",
    "libext2_uuid",
    "libext2_e2p",
    "libext2fs",
]

cc_binary {
    name: "tune2fs",
    host_supported: true,
    defaults: ["tune2fs-defaults"],

    shared_libs: tune2fs_libs,
    system_shared_libs: ["libc"],
}

cc_binary {
    name: "tune2fs_static",
    static_executable: true,
    defaults: ["tune2fs-defaults"],

    static_libs: tune2fs_libs,
}

cc_library_static {
    name: "libtune2fs",
    defaults: ["tune2fs-defaults"],

    cflags: ["-DBUILD_AS_LIB"],
    static_libs: tune2fs_libs,
}

//########################################################################
// Build badblocks

cc_binary {
    name: "badblocks",
    host_supported: true,

    srcs: ["badblocks.c"],
    cflags: ["-W", "-Wall", "-Wno-macro-redefined"],
    shared_libs: [
        "libext2fs",
        "libext2_com_err",
        "libext2_uuid",
        "libext2_blkid",
        "libext2_e2p",
    ],
    system_shared_libs: ["libc"],
}

//########################################################################
// Build chattr

cc_binary {
    name: "chattr",
    host_supported: true,

    srcs: ["chattr.c"],
    cflags: ["-W", "-Wall", "-Wno-macro-redefined"],
    shared_libs: [
        "libext2_com_err",
        "libext2_e2p",
    ],
    system_shared_libs: ["libc"],
}

//########################################################################
// Build lsattr

cc_defaults {
    name: "lsattr-defaults",
    srcs: ["lsattr.c"],
    cflags: ["-W", "-Wall", "-Wno-macro-redefined"],
}

lsattr_libs = [
    "libext2_com_err",
    "libext2_e2p",
]

cc_binary {
    name: "lsattr",
    host_supported: true,
    defaults: ["lsattr-defaults"],

    shared_libs: lsattr_libs,
    system_shared_libs: ["libc"],
}

cc_binary {
    name: "lsattr_static",
    static_executable: true,
    defaults: ["lsattr-defaults"],

    static_libs: lsattr_libs,
}

//########################################################################
// Build blkid

cc_binary {
    name: "blkid",

    srcs: ["blkid.c"],
    cflags: ["-W", "-Wall", "-Wno-macro-redefined"],
    shared_libs: [
        "libext2fs",
        "libext2_blkid",
        "libext2_com_err",
        "libext2_e2p",
    ],
    system_shared_libs: ["libc"],
}

//########################################################################
// Build e4crypt

cc_binary {
    name: "e4crypt",
    host_supported: true,

    srcs: ["e4crypt.c"],
    cflags: ["-W", "-Wall", "-Wno-macro-redefined"],
    shared_libs: [
        "libext2fs",
        "libext2_uuid",
    ],
    system_shared_libs: ["libc"],

    target: {
        darwin: {
            enabled: false,
        },
    },
}

//##########################################################################
// Build e2image

cc_binary {
    name: "e2image",
    host_supported: true,

    srcs: ["e2image.c"],
    cflags: ["-W", "-Wall", "-Wno-macro-redefined"],
    shared_libs: [
        "libext2fs",
        "libext2_blkid",
        "libext2_com_err",
        "libext2_quota",
    ],
    system_shared_libs: ["libc"],
}<|MERGE_RESOLUTION|>--- conflicted
+++ resolved
@@ -33,19 +33,6 @@
     ],
     required: [
         "mke2fs.conf",
-<<<<<<< HEAD
-    ],
-    cflags: ["-W", "-Wall", "-Wno-macro-redefined"],
-    shared_libs: [
-        "libext2fs",
-        "libext2_blkid",
-        "libext2_misc",
-        "libext2_uuid",
-        "libext2_quota",
-        "libext2_com_err",
-        "libext2_e2p",
-=======
->>>>>>> 559caf25
     ],
     cflags: ["-W", "-Wall", "-Wno-macro-redefined"],
     target: {
