/*
 * mke2fs.c - Make a ext2fs filesystem.
 * 
 * Copyright (C) 1994, 1995, 1996, 1997, 1998, 1999, 2000, 2001, 2002,
 * 	2003, 2004, 2005 by Theodore Ts'o.
 *
 * %Begin-Header%
 * This file may be redistributed under the terms of the GNU Public
 * License.
 * %End-Header%
 */

/* Usage: mke2fs [options] device
 * 
 * The device may be a block device or a image of one, but this isn't
 * enforced (but it's not much fun on a character device :-). 
 */

#include <stdio.h>
#include <string.h>
#include <fcntl.h>
#include <ctype.h>
#include <time.h>
#ifdef __linux__
#include <sys/utsname.h>
#endif
#ifdef HAVE_GETOPT_H
#include <getopt.h>
#else
extern char *optarg;
extern int optind;
#endif
#ifdef HAVE_UNISTD_H
#include <unistd.h>
#endif
#ifdef HAVE_STDLIB_H
#include <stdlib.h>
#endif
#ifdef HAVE_ERRNO_H
#include <errno.h>
#endif
#ifdef HAVE_MNTENT_H
#include <mntent.h>
#endif
#include <sys/ioctl.h>
#include <sys/types.h>

#include "ext2fs/ext2_fs.h"
#include "et/com_err.h"
#include "uuid/uuid.h"
#include "e2p/e2p.h"
#include "ext2fs/ext2fs.h"
#include "util.h"
#include "profile.h"
#include "prof_err.h"
#include "../version.h"
#include "nls-enable.h"

#define STRIDE_LENGTH 8

#ifndef __sparc__
#define ZAP_BOOTBLOCK
#endif

extern int isatty(int);
extern FILE *fpopen(const char *cmd, const char *mode);

const char * program_name = "mke2fs";
const char * device_name /* = NULL */;

/* Command line options */
int	cflag;
int	verbose;
int	quiet;
int	super_only;
int	force;
int	noaction;
int	journal_size;
int	journal_flags;
char	*bad_blocks_filename;
__u32	fs_stride;

struct ext2_super_block fs_param;
char *creator_os;
char *volume_label;
char *mount_dir;
char *journal_device;
int sync_kludge;	/* Set using the MKE2FS_SYNC env. option */

profile_t	profile;

int sys_page_size = 4096;
int linux_version_code = 0;

static void usage(void)
{
	fprintf(stderr, _("Usage: %s [-c|-t|-l filename] [-b block-size] "
	"[-f fragment-size]\n\t[-i bytes-per-inode] [-I inode-size] "
	"[-j] [-J journal-options]\n"
	"\t[-N number-of-inodes] [-m reserved-blocks-percentage] "
	"[-o creator-os]\n\t[-g blocks-per-group] [-L volume-label] "
	"[-M last-mounted-directory]\n\t[-O feature[,...]] "
	"[-r fs-revision] [-E extended-option[,...]] [-qvSV]\n\tdevice [blocks-count]\n"),
		program_name);
	exit(1);
}

static int int_log2(int arg)
{
	int	l = 0;

	arg >>= 1;
	while (arg) {
		l++;
		arg >>= 1;
	}
	return l;
}

static int int_log10(unsigned int arg)
{
	int	l;

	for (l=0; arg ; l++)
		arg = arg / 10;
	return l;
}

static int parse_version_number(const char *s)
{
	int	major, minor, rev;
	char	*endptr;
	const char *cp = s;

	if (!s)
		return 0;
	major = strtol(cp, &endptr, 10);
	if (cp == endptr || *endptr != '.')
		return 0;
	cp = endptr + 1;
	minor = strtol(cp, &endptr, 10);
	if (cp == endptr || *endptr != '.')
		return 0;
	cp = endptr + 1;
	rev = strtol(cp, &endptr, 10);
	if (cp == endptr)
		return 0;
	return ((((major * 256) + minor) * 256) + rev);
}

/*
 * Helper function for read_bb_file and test_disk
 */
static void invalid_block(ext2_filsys fs EXT2FS_ATTR((unused)), blk_t blk)
{
	fprintf(stderr, _("Bad block %u out of range; ignored.\n"), blk);
	return;
}

/*
 * Reads the bad blocks list from a file
 */
static void read_bb_file(ext2_filsys fs, badblocks_list *bb_list,
			 const char *bad_blocks_file)
{
	FILE		*f;
	errcode_t	retval;

	f = fopen(bad_blocks_file, "r");
	if (!f) {
		com_err("read_bad_blocks_file", errno,
			_("while trying to open %s"), bad_blocks_file);
		exit(1);
	}
	retval = ext2fs_read_bb_FILE(fs, f, bb_list, invalid_block);
	fclose (f);
	if (retval) {
		com_err("ext2fs_read_bb_FILE", retval,
			_("while reading in list of bad blocks from file"));
		exit(1);
	}
}

/*
 * Runs the badblocks program to test the disk
 */
static void test_disk(ext2_filsys fs, badblocks_list *bb_list)
{
	FILE		*f;
	errcode_t	retval;
	char		buf[1024];

	sprintf(buf, "badblocks -b %d -X %s%s%s %u", fs->blocksize,
		quiet ? "" : "-s ", (cflag > 1) ? "-w " : "",
		fs->device_name, fs->super->s_blocks_count-1);
	if (verbose)
		printf(_("Running command: %s\n"), buf);
	f = popen(buf, "r");
	if (!f) {
		com_err("popen", errno,
			_("while trying to run '%s'"), buf);
		exit(1);
	}
	retval = ext2fs_read_bb_FILE(fs, f, bb_list, invalid_block);
	pclose(f);
	if (retval) {
		com_err("ext2fs_read_bb_FILE", retval,
			_("while processing list of bad blocks from program"));
		exit(1);
	}
}

static void handle_bad_blocks(ext2_filsys fs, badblocks_list bb_list)
{
	dgrp_t			i;
	blk_t			j;
	unsigned 		must_be_good;
	blk_t			blk;
	badblocks_iterate	bb_iter;
	errcode_t		retval;
	blk_t			group_block;
	int			group;
	int			group_bad;

	if (!bb_list)
		return;
	
	/*
	 * The primary superblock and group descriptors *must* be
	 * good; if not, abort.
	 */
	must_be_good = fs->super->s_first_data_block + 1 + fs->desc_blocks;
	for (i = fs->super->s_first_data_block; i <= must_be_good; i++) {
		if (ext2fs_badblocks_list_test(bb_list, i)) {
			fprintf(stderr, _("Block %d in primary "
				"superblock/group descriptor area bad.\n"), i);
			fprintf(stderr, _("Blocks %u through %u must be good "
				"in order to build a filesystem.\n"),
				fs->super->s_first_data_block, must_be_good);
			fputs(_("Aborting....\n"), stderr);
			exit(1);
		}
	}

	/*
	 * See if any of the bad blocks are showing up in the backup
	 * superblocks and/or group descriptors.  If so, issue a
	 * warning and adjust the block counts appropriately.
	 */
	group_block = fs->super->s_first_data_block +
		fs->super->s_blocks_per_group;
	
	for (i = 1; i < fs->group_desc_count; i++) {
		group_bad = 0;
		for (j=0; j < fs->desc_blocks+1; j++) {
			if (ext2fs_badblocks_list_test(bb_list,
						       group_block + j)) {
				if (!group_bad) 
					fprintf(stderr,
_("Warning: the backup superblock/group descriptors at block %u contain\n"
"	bad blocks.\n\n"),
						group_block);
				group_bad++;
				group = ext2fs_group_of_blk(fs, group_block+j);
				fs->group_desc[group].bg_free_blocks_count++;
				fs->super->s_free_blocks_count++;
			}
		}
		group_block += fs->super->s_blocks_per_group;
	}
	
	/*
	 * Mark all the bad blocks as used...
	 */
	retval = ext2fs_badblocks_list_iterate_begin(bb_list, &bb_iter);
	if (retval) {
		com_err("ext2fs_badblocks_list_iterate_begin", retval,
			_("while marking bad blocks as used"));
		exit(1);
	}
	while (ext2fs_badblocks_list_iterate(bb_iter, &blk)) 
		ext2fs_mark_block_bitmap(fs->block_map, blk);
	ext2fs_badblocks_list_iterate_end(bb_iter);
}

/*
 * These functions implement a generalized progress meter.
 */
struct progress_struct {
	char		format[20];
	char		backup[80];
	__u32		max;
	int		skip_progress;
};

static void progress_init(struct progress_struct *progress,
			  const char *label,__u32 max)
{
	int	i;

	memset(progress, 0, sizeof(struct progress_struct));
	if (quiet)
		return;

	/*
	 * Figure out how many digits we need
	 */
	i = int_log10(max);
	sprintf(progress->format, "%%%dd/%%%dld", i, i);
	memset(progress->backup, '\b', sizeof(progress->backup)-1);
	progress->backup[sizeof(progress->backup)-1] = 0;
	if ((2*i)+1 < (int) sizeof(progress->backup))
		progress->backup[(2*i)+1] = 0;
	progress->max = max;

	progress->skip_progress = 0;
	if (getenv("MKE2FS_SKIP_PROGRESS"))
		progress->skip_progress++;

	fputs(label, stdout);
	fflush(stdout);
}

static void progress_update(struct progress_struct *progress, __u32 val)
{
	if ((progress->format[0] == 0) || progress->skip_progress)
		return;
	printf(progress->format, val, progress->max);
	fputs(progress->backup, stdout);
}

static void progress_close(struct progress_struct *progress)
{
	if (progress->format[0] == 0)
		return;
	fputs(_("done                            \n"), stdout);
}


/*
 * Helper function which zeros out _num_ blocks starting at _blk_.  In
 * case of an error, the details of the error is returned via _ret_blk_
 * and _ret_count_ if they are non-NULL pointers.  Returns 0 on
 * success, and an error code on an error.
 *
 * As a special case, if the first argument is NULL, then it will
 * attempt to free the static zeroizing buffer.  (This is to keep
 * programs that check for memory leaks happy.)
 */
static errcode_t zero_blocks(ext2_filsys fs, blk_t blk, int num,
			     struct progress_struct *progress,
			     blk_t *ret_blk, int *ret_count)
{
	int		j, count, next_update, next_update_incr;
	static char	*buf;
	errcode_t	retval;

	/* If fs is null, clean up the static buffer and return */
	if (!fs) {
		if (buf) {
			free(buf);
			buf = 0;
		}
		return 0;
	}
	/* Allocate the zeroizing buffer if necessary */
	if (!buf) {
		buf = malloc(fs->blocksize * STRIDE_LENGTH);
		if (!buf) {
			com_err("malloc", ENOMEM,
				_("while allocating zeroizing buffer"));
			exit(1);
		}
		memset(buf, 0, fs->blocksize * STRIDE_LENGTH);
	}
	/* OK, do the write loop */
	next_update = 0;
	next_update_incr = num / 100;
	if (next_update_incr < 1)
		next_update_incr = 1;
	for (j=0; j < num; j += STRIDE_LENGTH, blk += STRIDE_LENGTH) {
		count = num - j;
		if (count > STRIDE_LENGTH)
			count = STRIDE_LENGTH;
		retval = io_channel_write_blk(fs->io, blk, count, buf);
		if (retval) {
			if (ret_count)
				*ret_count = count;
			if (ret_blk)
				*ret_blk = blk;
			return retval;
		}
		if (progress && j > next_update) {
			next_update += num / 100;
			progress_update(progress, blk);
		}
	}
	return 0;
}	

static void write_inode_tables(ext2_filsys fs)
{
	errcode_t	retval;
	blk_t		blk;
	dgrp_t		i;
	int		num;
	struct progress_struct progress;
	int		lazy_flag = 0;

	if (quiet)
		memset(&progress, 0, sizeof(progress));
	else
		progress_init(&progress, _("Writing inode tables: "),
			      fs->group_desc_count);

	if (EXT2_HAS_COMPAT_FEATURE(fs->super, 
				    EXT2_FEATURE_COMPAT_LAZY_BG))
		lazy_flag = 1;

	for (i = 0; i < fs->group_desc_count; i++) {
		progress_update(&progress, i);
		
		blk = fs->group_desc[i].bg_inode_table;
		num = fs->inode_blocks_per_group;

		if (!(lazy_flag &&
		      (fs->group_desc[i].bg_flags & EXT2_BG_INODE_UNINIT))) {
			retval = zero_blocks(fs, blk, num, 0, &blk, &num);
			if (retval) {
				fprintf(stderr, _("\nCould not write %d "
				"blocks in inode table starting at %u: %s\n"),
					num, blk, error_message(retval));
				exit(1);
			}
		}
		if (sync_kludge) {
			if (sync_kludge == 1)
				sync();
			else if ((i % sync_kludge) == 0)
				sync();
		}
	}
	zero_blocks(0, 0, 0, 0, 0, 0);
	progress_close(&progress);
}

static void setup_lazy_bg(ext2_filsys fs)
{
	dgrp_t i;
	int blks;
	struct ext2_super_block *sb = fs->super;
	struct ext2_group_desc *bg = fs->group_desc;

	if (EXT2_HAS_COMPAT_FEATURE(fs->super, 
				    EXT2_FEATURE_COMPAT_LAZY_BG)) {
		for (i = 0; i < fs->group_desc_count; i++, bg++) {
			if ((i == 0) ||
			    (i == fs->group_desc_count-1))
				continue;
			if (bg->bg_free_inodes_count ==
			    sb->s_inodes_per_group) {
				bg->bg_free_inodes_count = 0;
				bg->bg_flags |= EXT2_BG_INODE_UNINIT;
				sb->s_free_inodes_count -= 
					sb->s_inodes_per_group;
			}
			blks = ext2fs_super_and_bgd_loc(fs, i, 0, 0, 0, 0);
			if (bg->bg_free_blocks_count == blks) {
				bg->bg_free_blocks_count = 0;
				bg->bg_flags |= EXT2_BG_BLOCK_UNINIT;
				sb->s_free_blocks_count -= blks;
			}
		}
	}
}


static void create_root_dir(ext2_filsys fs)
{
	errcode_t		retval;
	struct ext2_inode	inode;
	__u32			uid, gid;

	retval = ext2fs_mkdir(fs, EXT2_ROOT_INO, EXT2_ROOT_INO, 0);
	if (retval) {
		com_err("ext2fs_mkdir", retval, _("while creating root dir"));
		exit(1);
	}
	if (geteuid()) {
		retval = ext2fs_read_inode(fs, EXT2_ROOT_INO, &inode);
		if (retval) {
			com_err("ext2fs_read_inode", retval,
				_("while reading root inode"));
			exit(1);
		}
		uid = getuid();
		inode.i_uid = uid;
		ext2fs_set_i_uid_high(inode, uid >> 16);
		if (uid) {
			gid = getgid();
			inode.i_gid = gid;
			ext2fs_set_i_gid_high(inode, gid >> 16);
		}
		retval = ext2fs_write_new_inode(fs, EXT2_ROOT_INO, &inode);
		if (retval) {
			com_err("ext2fs_write_inode", retval,
				_("while setting root inode ownership"));
			exit(1);
		}
	}
}

static void create_lost_and_found(ext2_filsys fs)
{
	errcode_t		retval;
	ext2_ino_t		ino;
	const char		*name = "lost+found";
	int			i;
	int			lpf_size = 0;

	fs->umask = 077;
	retval = ext2fs_mkdir(fs, EXT2_ROOT_INO, 0, name);
	if (retval) {
		com_err("ext2fs_mkdir", retval,
			_("while creating /lost+found"));
		exit(1);
	}

	retval = ext2fs_lookup(fs, EXT2_ROOT_INO, name, strlen(name), 0, &ino);
	if (retval) {
		com_err("ext2_lookup", retval,
			_("while looking up /lost+found"));
		exit(1);
	}
	
	for (i=1; i < EXT2_NDIR_BLOCKS; i++) {
		/* Ensure that lost+found is at least 2 blocks, so we always
		 * test large empty blocks for big-block filesystems.  */
		if ((lpf_size += fs->blocksize) >= 16*1024 &&
		    lpf_size >= 2 * fs->blocksize)
			break;
		retval = ext2fs_expand_dir(fs, ino);
		if (retval) {
			com_err("ext2fs_expand_dir", retval,
				_("while expanding /lost+found"));
			exit(1);
		}
	}
}

static void create_bad_block_inode(ext2_filsys fs, badblocks_list bb_list)
{
	errcode_t	retval;
	
	ext2fs_mark_inode_bitmap(fs->inode_map, EXT2_BAD_INO);
	fs->group_desc[0].bg_free_inodes_count--;
	fs->super->s_free_inodes_count--;
	retval = ext2fs_update_bb_inode(fs, bb_list);
	if (retval) {
		com_err("ext2fs_update_bb_inode", retval,
			_("while setting bad block inode"));
		exit(1);
	}

}

static void reserve_inodes(ext2_filsys fs)
{
	ext2_ino_t	i;
	int		group;

	for (i = EXT2_ROOT_INO + 1; i < EXT2_FIRST_INODE(fs->super); i++) {
		ext2fs_mark_inode_bitmap(fs->inode_map, i);
		group = ext2fs_group_of_ino(fs, i);
		fs->group_desc[group].bg_free_inodes_count--;
		fs->super->s_free_inodes_count--;
	}
	ext2fs_mark_ib_dirty(fs);
}

#define BSD_DISKMAGIC   (0x82564557UL)  /* The disk magic number */
#define BSD_MAGICDISK   (0x57455682UL)  /* The disk magic number reversed */
#define BSD_LABEL_OFFSET        64

static void zap_sector(ext2_filsys fs, int sect, int nsect)
{
	char *buf;
	int retval;
	unsigned int *magic;

	buf = malloc(512*nsect);
	if (!buf) {
		printf(_("Out of memory erasing sectors %d-%d\n"),
		       sect, sect + nsect - 1);
		exit(1);
	}

	if (sect == 0) {
		/* Check for a BSD disklabel, and don't erase it if so */
		retval = io_channel_read_blk(fs->io, 0, -512, buf);
		if (retval)
			fprintf(stderr,
				_("Warning: could not read block 0: %s\n"),
				error_message(retval));
		else {
			magic = (unsigned int *) (buf + BSD_LABEL_OFFSET);
			if ((*magic == BSD_DISKMAGIC) ||
			    (*magic == BSD_MAGICDISK))
				return;
		}
	}

	memset(buf, 0, 512*nsect);
	io_channel_set_blksize(fs->io, 512);
	retval = io_channel_write_blk(fs->io, sect, -512*nsect, buf);
	io_channel_set_blksize(fs->io, fs->blocksize);
	free(buf);
	if (retval)
		fprintf(stderr, _("Warning: could not erase sector %d: %s\n"),
			sect, error_message(retval));
}

static void create_journal_dev(ext2_filsys fs)
{
	struct progress_struct progress;
	errcode_t		retval;
	char			*buf;
	blk_t			blk;
	int			count;

	retval = ext2fs_create_journal_superblock(fs,
				  fs->super->s_blocks_count, 0, &buf);
	if (retval) {
		com_err("create_journal_dev", retval,
			_("while initializing journal superblock"));
		exit(1);
	}
	if (quiet)
		memset(&progress, 0, sizeof(progress));
	else
		progress_init(&progress, _("Zeroing journal device: "),
			      fs->super->s_blocks_count);

	retval = zero_blocks(fs, 0, fs->super->s_blocks_count,
			     &progress, &blk, &count);
	if (retval) {
		com_err("create_journal_dev", retval,
			_("while zeroing journal device (block %u, count %d)"),
			blk, count);
		exit(1);
	}
	zero_blocks(0, 0, 0, 0, 0, 0);

	retval = io_channel_write_blk(fs->io,
				      fs->super->s_first_data_block+1,
				      1, buf);
	if (retval) {
		com_err("create_journal_dev", retval,
			_("while writing journal superblock"));
		exit(1);
	}
	progress_close(&progress);
}

static void show_stats(ext2_filsys fs)
{
	struct ext2_super_block *s = fs->super;
	char 			buf[80];
        char                    *os;
	blk_t			group_block;
	dgrp_t			i;
	int			need, col_left;
	
	if (fs_param.s_blocks_count != s->s_blocks_count)
		fprintf(stderr, _("warning: %u blocks unused.\n\n"),
		       fs_param.s_blocks_count - s->s_blocks_count);

	memset(buf, 0, sizeof(buf));
	strncpy(buf, s->s_volume_name, sizeof(s->s_volume_name));
	printf(_("Filesystem label=%s\n"), buf);
	fputs(_("OS type: "), stdout);
        os = e2p_os2string(fs->super->s_creator_os);
	fputs(os, stdout);
	free(os);
	printf("\n");
	printf(_("Block size=%u (log=%u)\n"), fs->blocksize,
		s->s_log_block_size);
	printf(_("Fragment size=%u (log=%u)\n"), fs->fragsize,
		s->s_log_frag_size);
	printf(_("%u inodes, %u blocks\n"), s->s_inodes_count,
	       s->s_blocks_count);
	printf(_("%u blocks (%2.2f%%) reserved for the super user\n"),
		s->s_r_blocks_count,
	       100.0 * s->s_r_blocks_count / s->s_blocks_count);
	printf(_("First data block=%u\n"), s->s_first_data_block);
	if (s->s_reserved_gdt_blocks)
		printf(_("Maximum filesystem blocks=%lu\n"),
		       (s->s_reserved_gdt_blocks + fs->desc_blocks) *
		       EXT2_DESC_PER_BLOCK(s) * s->s_blocks_per_group);
	if (fs->group_desc_count > 1)
		printf(_("%u block groups\n"), fs->group_desc_count);
	else
		printf(_("%u block group\n"), fs->group_desc_count);
	printf(_("%u blocks per group, %u fragments per group\n"),
	       s->s_blocks_per_group, s->s_frags_per_group);
	printf(_("%u inodes per group\n"), s->s_inodes_per_group);

	if (fs->group_desc_count == 1) {
		printf("\n");
		return;
	}

	printf(_("Superblock backups stored on blocks: "));
	group_block = s->s_first_data_block;
	col_left = 0;
	for (i = 1; i < fs->group_desc_count; i++) {
		group_block += s->s_blocks_per_group;
		if (!ext2fs_bg_has_super(fs, i))
			continue;
		if (i != 1)
			printf(", ");
		need = int_log10(group_block) + 2;
		if (need > col_left) {
			printf("\n\t");
			col_left = 72;
		}
		col_left -= need;
		printf("%u", group_block);
	}
	printf("\n\n");
}

/*
 * Set the S_CREATOR_OS field.  Return true if OS is known,
 * otherwise, 0.
 */
static int set_os(struct ext2_super_block *sb, char *os)
{
	if (isdigit (*os))
		sb->s_creator_os = atoi (os);
	else if (strcasecmp(os, "linux") == 0)
		sb->s_creator_os = EXT2_OS_LINUX;
	else if (strcasecmp(os, "GNU") == 0 || strcasecmp(os, "hurd") == 0)
		sb->s_creator_os = EXT2_OS_HURD;
	else if (strcasecmp(os, "freebsd") == 0)
		sb->s_creator_os = EXT2_OS_FREEBSD;
	else if (strcasecmp(os, "lites") == 0)
		sb->s_creator_os = EXT2_OS_LITES;
	else
		return 0;
	return 1;
}

#define PATH_SET "PATH=/sbin"

static void parse_extended_opts(struct ext2_super_block *param, 
				const char *opts)
{
	char	*buf, *token, *next, *p, *arg, *badopt = "";
	int	len;
	int	r_usage = 0;

	len = strlen(opts);
	buf = malloc(len+1);
	if (!buf) {
		fprintf(stderr,
			_("Couldn't allocate memory to parse options!\n"));
		exit(1);
	}
	strcpy(buf, opts);
	for (token = buf; token && *token; token = next) {
		p = strchr(token, ',');
		next = 0;
		if (p) {
			*p = 0;
			next = p+1;
		}
		arg = strchr(token, '=');
		if (arg) {
			*arg = 0;
			arg++;
		}
		if (strcmp(token, "stride") == 0) {
			if (!arg) {
				r_usage++;
				badopt = token;
				continue;
			}
			param->s_raid_stride = strtoul(arg, &p, 0);
			if (*p || (param->s_raid_stride == 0)) {
				fprintf(stderr,
					_("Invalid stride parameter: %s\n"),
					arg);
				r_usage++;
				continue;
			}
		} else if (strcmp(token, "stripe-width") == 0 ||
			   strcmp(token, "stripe_width") == 0) {
			if (!arg) {
				r_usage++;
				badopt = token;
				continue;
			}
			param->s_raid_stripe_width = strtoul(arg, &p, 0);
			if (*p || (param->s_raid_stripe_width == 0)) {
				fprintf(stderr,
					_("Invalid stripe-width parameter: %s\n"),
					arg);
				r_usage++;
				continue;
			}
		} else if (!strcmp(token, "resize")) {
			unsigned long resize, bpg, rsv_groups;
			unsigned long group_desc_count, desc_blocks;
			unsigned int gdpb, blocksize;
			int rsv_gdb;

			if (!arg) {
				r_usage++;
				badopt = token;
				continue;
			}

			resize = parse_num_blocks(arg, 
						  param->s_log_block_size);

			if (resize == 0) {
				fprintf(stderr, 
					_("Invalid resize parameter: %s\n"),
					arg);
				r_usage++;
				continue;
			}
			if (resize <= param->s_blocks_count) {
				fprintf(stderr, 
					_("The resize maximum must be greater "
					  "than the filesystem size.\n"));
				r_usage++;
				continue;
			}

			blocksize = EXT2_BLOCK_SIZE(param);
			bpg = param->s_blocks_per_group;
			if (!bpg)
				bpg = blocksize * 8;
			gdpb = EXT2_DESC_PER_BLOCK(param);
			group_desc_count = 
				ext2fs_div_ceil(param->s_blocks_count, bpg);
			desc_blocks = (group_desc_count +
				       gdpb - 1) / gdpb;
			rsv_groups = ext2fs_div_ceil(resize, bpg);
			rsv_gdb = ext2fs_div_ceil(rsv_groups, gdpb) - 
				desc_blocks;
			if (rsv_gdb > (int) EXT2_ADDR_PER_BLOCK(param))
				rsv_gdb = EXT2_ADDR_PER_BLOCK(param);

			if (rsv_gdb > 0) {
				if (param->s_rev_level == EXT2_GOOD_OLD_REV) {
					fprintf(stderr, 
	_("On-line resizing not supported with revision 0 filesystems\n"));
					free(buf);
					exit(1);
				}
				param->s_feature_compat |=
					EXT2_FEATURE_COMPAT_RESIZE_INODE;

				param->s_reserved_gdt_blocks = rsv_gdb;
			}
		} else if (!strcmp(token, "test_fs")) {
			param->s_flags |= EXT2_FLAGS_TEST_FILESYS;
		} else {
			r_usage++;
			badopt = token;
		}
	}
	if (r_usage) {
		fprintf(stderr, _("\nBad option(s) specified: %s\n\n"
			"Extended options are separated by commas, "
			"and may take an argument which\n"
			"\tis set off by an equals ('=') sign.\n\n"
			"Valid extended options are:\n"
			"\tstride=<RAID per-disk data chunk in blocks>\n"
			"\tstripe-width=<RAID stride * data disks in blocks>\n"
			"\tresize=<resize maximum size in blocks>\n\n"
			"\ttest_fs\n"),
			badopt);
		free(buf);
		exit(1);
	}
	if (param->s_raid_stride &&
	    (param->s_raid_stripe_width % param->s_raid_stride) != 0)
		fprintf(stderr, _("\nWarning: RAID stripe-width %u not an even "
				  "multiple of stride %u.\n\n"),
			param->s_raid_stripe_width, param->s_raid_stride);

	free(buf);
}	

static __u32 ok_features[3] = {
	/* Compat */
	EXT3_FEATURE_COMPAT_HAS_JOURNAL |
		EXT2_FEATURE_COMPAT_RESIZE_INODE |
		EXT2_FEATURE_COMPAT_DIR_INDEX |
		EXT2_FEATURE_COMPAT_LAZY_BG |
<<<<<<< HEAD
		EXT2_FEATURE_COMPAT_EXT_ATTR,	/* Compat */
	EXT2_FEATURE_INCOMPAT_FILETYPE|		/* Incompat */
		EXT3_FEATURE_INCOMPAT_EXTENTS|
		EXT3_FEATURE_INCOMPAT_JOURNAL_DEV|
		EXT2_FEATURE_INCOMPAT_META_BG|
		EXT4_FEATURE_INCOMPAT_FLEX_BG,
	EXT2_FEATURE_RO_COMPAT_SPARSE_SUPER	/* R/O compat */
=======
		EXT2_FEATURE_COMPAT_EXT_ATTR,
	/* Incompat */
	EXT2_FEATURE_INCOMPAT_FILETYPE|
		EXT3_FEATURE_INCOMPAT_JOURNAL_DEV|
		EXT2_FEATURE_INCOMPAT_META_BG,
	/* R/O compat */
	EXT2_FEATURE_RO_COMPAT_LARGE_FILE|
		EXT2_FEATURE_RO_COMPAT_SPARSE_SUPER
>>>>>>> 4f9abdcb
};


static void syntax_err_report(const char *filename, long err, int line_num)
{
	fprintf(stderr, 
		_("Syntax error in mke2fs config file (%s, line #%d)\n\t%s\n"),
		filename, line_num, error_message(err));
	exit(1);
}

static const char *config_fn[] = { ROOT_SYSCONFDIR "/mke2fs.conf", 0 };

static void edit_feature(const char *str, __u32 *compat_array) 
{
	if (!str)
		return;

	if (e2p_edit_feature(str, compat_array, ok_features)) {
		fprintf(stderr, _("Invalid filesystem option set: %s\n"), 
			str);
		exit(1);
	}
}

extern const char *mke2fs_default_profile;
static const char *default_files[] = { "<default>", 0 };

static void PRS(int argc, char *argv[])
{
	int		b, c;
	int		size;
	char 		*tmp, *tmp2;
	int		blocksize = 0;
	int		inode_ratio = 0;
	int		inode_size = 0;
	double		reserved_ratio = 5.0;
	int		sector_size = 0;
	int		show_version_only = 0;
	unsigned long long num_inodes = 0; /* unsigned long long to catch too-large input */
	errcode_t	retval;
	char *		oldpath = getenv("PATH");
	char *		extended_opts = 0;
	const char *	fs_type = 0;
	blk_t		dev_size;
#ifdef __linux__
	struct 		utsname ut;
#endif
	long		sysval;
	int		s_opt = -1, r_opt = -1;
	char		*fs_features = 0;
	int		use_bsize;
	char		*newpath;
	int		pathlen = sizeof(PATH_SET) + 1;

	if (oldpath)
		pathlen += strlen(oldpath);
	newpath = malloc(pathlen);
	strcpy(newpath, PATH_SET);

	/* Update our PATH to include /sbin  */
	if (oldpath) {
		strcat (newpath, ":");
		strcat (newpath, oldpath);
	}
	putenv (newpath);

	tmp = getenv("MKE2FS_SYNC");
	if (tmp)
		sync_kludge = atoi(tmp);

	/* Determine the system page size if possible */
#ifdef HAVE_SYSCONF
#if (!defined(_SC_PAGESIZE) && defined(_SC_PAGE_SIZE))
#define _SC_PAGESIZE _SC_PAGE_SIZE
#endif
#ifdef _SC_PAGESIZE
	sysval = sysconf(_SC_PAGESIZE);
	if (sysval > 0)
		sys_page_size = sysval;
#endif /* _SC_PAGESIZE */
#endif /* HAVE_SYSCONF */

	if ((tmp = getenv("MKE2FS_CONFIG")) != NULL)
		config_fn[0] = tmp;
	profile_set_syntax_err_cb(syntax_err_report);
	retval = profile_init(config_fn, &profile);
	if (retval == ENOENT) {
		profile_init(default_files, &profile);
		profile_set_default(profile, mke2fs_default_profile);
	}
	
	setbuf(stdout, NULL);
	setbuf(stderr, NULL);
	add_error_table(&et_ext2_error_table);
	add_error_table(&et_prof_error_table);
	memset(&fs_param, 0, sizeof(struct ext2_super_block));
	fs_param.s_rev_level = 1;  /* Create revision 1 filesystems now */

#ifdef __linux__
	if (uname(&ut)) {
		perror("uname");
		exit(1);
	}
	linux_version_code = parse_version_number(ut.release);
	if (linux_version_code && linux_version_code < (2*65536 + 2*256))
		fs_param.s_rev_level = 0;
#endif

	if (argc && *argv) {
		program_name = get_progname(*argv);

		/* If called as mkfs.ext3, create a journal inode */
		if (!strcmp(program_name, "mkfs.ext3"))
			journal_size = -1;
	}

	while ((c = getopt (argc, argv,
		    "b:cf:g:i:jl:m:no:qr:s:tvE:FI:J:L:M:N:O:R:ST:V")) != EOF) {
		switch (c) {
		case 'b':
			blocksize = strtol(optarg, &tmp, 0);
			b = (blocksize > 0) ? blocksize : -blocksize;
			if (b < EXT2_MIN_BLOCK_SIZE ||
			    b > EXT2_MAX_BLOCK_SIZE || *tmp) {
				com_err(program_name, 0,
					_("invalid block size - %s"), optarg);
				exit(1);
			}
			if (blocksize > 4096)
				fprintf(stderr, _("Warning: blocksize %d not "
						  "usable on most systems.\n"),
					blocksize);
			if (blocksize > 0) 
				fs_param.s_log_block_size =
					int_log2(blocksize >>
						 EXT2_MIN_BLOCK_LOG_SIZE);
			break;
		case 'c':	/* Check for bad blocks */
		case 't':	/* deprecated */
			cflag++;
			break;
		case 'f':
			size = strtoul(optarg, &tmp, 0);
			if (size < EXT2_MIN_BLOCK_SIZE ||
			    size > EXT2_MAX_BLOCK_SIZE || *tmp) {
				com_err(program_name, 0,
					_("invalid fragment size - %s"),
					optarg);
				exit(1);
			}
			fs_param.s_log_frag_size =
				int_log2(size >> EXT2_MIN_BLOCK_LOG_SIZE);
			fprintf(stderr, _("Warning: fragments not supported.  "
			       "Ignoring -f option\n"));
			break;
		case 'g':
			fs_param.s_blocks_per_group = strtoul(optarg, &tmp, 0);
			if (*tmp) {
				com_err(program_name, 0,
					_("Illegal number for blocks per group"));
				exit(1);
			}
			if ((fs_param.s_blocks_per_group % 8) != 0) {
				com_err(program_name, 0,
				_("blocks per group must be multiple of 8"));
				exit(1);
			}
			break;
		case 'i':
			inode_ratio = strtoul(optarg, &tmp, 0);
			if (inode_ratio < EXT2_MIN_BLOCK_SIZE ||
			    inode_ratio > EXT2_MAX_BLOCK_SIZE * 1024 ||
			    *tmp) {
				com_err(program_name, 0,
					_("invalid inode ratio %s (min %d/max %d)"),
					optarg, EXT2_MIN_BLOCK_SIZE,
					EXT2_MAX_BLOCK_SIZE);
				exit(1);
			}
			break;
		case 'J':
			parse_journal_opts(optarg);
			break;
		case 'j':
			if (!journal_size)
				journal_size = -1;
			break;
		case 'l':
			bad_blocks_filename = malloc(strlen(optarg)+1);
			if (!bad_blocks_filename) {
				com_err(program_name, ENOMEM,
					_("in malloc for bad_blocks_filename"));
				exit(1);
			}
			strcpy(bad_blocks_filename, optarg);
			break;
		case 'm':
			reserved_ratio = strtod(optarg, &tmp);
			if (reserved_ratio > 50 || *tmp) {
				com_err(program_name, 0,
					_("invalid reserved blocks percent - %s"),
					optarg);
				exit(1);
			}
			break;
		case 'n':
			noaction++;
			break;
		case 'o':
			creator_os = optarg;
			break;
		case 'q':
			quiet = 1;
			break;
		case 'r':
			r_opt = strtoul(optarg, &tmp, 0);
			if (*tmp) {
				com_err(program_name, 0,
					_("bad revision level - %s"), optarg);
				exit(1);
			}
			fs_param.s_rev_level = r_opt;
			break;
		case 's':	/* deprecated */
			s_opt = atoi(optarg);
			break;
		case 'I':
			inode_size = strtoul(optarg, &tmp, 0);
			if (*tmp) {
				com_err(program_name, 0,
					_("invalid inode size - %s"), optarg);
				exit(1);
			}
			break;
		case 'v':
			verbose = 1;
			break;
		case 'F':
			force++;
			break;
		case 'L':
			volume_label = optarg;
			break;
		case 'M':
			mount_dir = optarg;
			break;
		case 'N':
			num_inodes = strtoul(optarg, &tmp, 0);
			if (*tmp) {
				com_err(program_name, 0,
					_("bad num inodes - %s"), optarg);
					exit(1);
			}
			break;
		case 'O':
			fs_features = optarg;
			break;
		case 'E':
		case 'R':
			extended_opts = optarg;
			break;
		case 'S':
			super_only = 1;
			break;
		case 'T':
			fs_type = optarg;
			break;
		case 'V':
			/* Print version number and exit */
			show_version_only++;
			break;
		default:
			usage();
		}
	}
	if ((optind == argc) && !show_version_only)
		usage();
	device_name = argv[optind++];

	if (!quiet || show_version_only)
		fprintf (stderr, "mke2fs %s (%s)\n", E2FSPROGS_VERSION, 
			 E2FSPROGS_DATE);

	if (show_version_only) {
		fprintf(stderr, _("\tUsing %s\n"), 
			error_message(EXT2_ET_BASE));
		exit(0);
	}

	/*
	 * If there's no blocksize specified and there is a journal
	 * device, use it to figure out the blocksize
	 */
	if (blocksize <= 0 && journal_device) {
		ext2_filsys	jfs;
		io_manager	io_ptr;

#ifdef CONFIG_TESTIO_DEBUG
		io_ptr = test_io_manager;
		test_io_backing_manager = unix_io_manager;
#else
		io_ptr = unix_io_manager;
#endif
		retval = ext2fs_open(journal_device,
				     EXT2_FLAG_JOURNAL_DEV_OK, 0,
				     0, io_ptr, &jfs);
		if (retval) {
			com_err(program_name, retval,
				_("while trying to open journal device %s\n"),
				journal_device);
			exit(1);
		}
		if ((blocksize < 0) && (jfs->blocksize < (unsigned) (-blocksize))) {
			com_err(program_name, 0,
				_("Journal dev blocksize (%d) smaller than "
				  "minimum blocksize %d\n"), jfs->blocksize,
				-blocksize);
			exit(1);
		}
		blocksize = jfs->blocksize;
		fs_param.s_log_block_size =
			int_log2(blocksize >> EXT2_MIN_BLOCK_LOG_SIZE);
		ext2fs_close(jfs);
	}

	if (blocksize > sys_page_size) {
		if (!force) {
			com_err(program_name, 0,
				_("%d-byte blocks too big for system (max %d)"),
				blocksize, sys_page_size);
			proceed_question();
		}
		fprintf(stderr, _("Warning: %d-byte blocks too big for system "
				  "(max %d), forced to continue\n"),
			blocksize, sys_page_size);
	}
	if (optind < argc) {
		fs_param.s_blocks_count = parse_num_blocks(argv[optind++], 
				fs_param.s_log_block_size);
		if (!fs_param.s_blocks_count) {
			com_err(program_name, 0, _("invalid blocks count - %s"),
				argv[optind - 1]);
			exit(1);
		}
	}
	if (optind < argc)
		usage();

	if (!force)
		check_plausibility(device_name);
	check_mount(device_name, force, _("filesystem"));

	fs_param.s_log_frag_size = fs_param.s_log_block_size;

	if (noaction && fs_param.s_blocks_count) {
		dev_size = fs_param.s_blocks_count;
		retval = 0;
	} else {
	retry:
		retval = ext2fs_get_device_size(device_name,
						EXT2_BLOCK_SIZE(&fs_param),
						&dev_size);
		if ((retval == EFBIG) &&
		    (blocksize == 0) && 
		    (fs_param.s_log_block_size == 0)) {
			fs_param.s_log_block_size = 2;
			blocksize = 4096;
			goto retry;
		}
	}
			
	if (retval && (retval != EXT2_ET_UNIMPLEMENTED)) {
		com_err(program_name, retval,
			_("while trying to determine filesystem size"));
		exit(1);
	}
	if (!fs_param.s_blocks_count) {
		if (retval == EXT2_ET_UNIMPLEMENTED) {
			com_err(program_name, 0,
				_("Couldn't determine device size; you "
				"must specify\nthe size of the "
				"filesystem\n"));
			exit(1);
		} else {
			if (dev_size == 0) {
				com_err(program_name, 0,
				_("Device size reported to be zero.  "
				  "Invalid partition specified, or\n\t"
				  "partition table wasn't reread "
				  "after running fdisk, due to\n\t"
				  "a modified partition being busy "
				  "and in use.  You may need to reboot\n\t"
				  "to re-read your partition table.\n"
				  ));
				exit(1);
			}
			fs_param.s_blocks_count = dev_size;
			if (sys_page_size > EXT2_BLOCK_SIZE(&fs_param))
				fs_param.s_blocks_count &= ~((sys_page_size /
					   EXT2_BLOCK_SIZE(&fs_param))-1);
		}
		
	} else if (!force && (fs_param.s_blocks_count > dev_size)) {
		com_err(program_name, 0,
			_("Filesystem larger than apparent device size."));
		proceed_question();
	}

	if (!fs_type) {
		int megs = (__u64)fs_param.s_blocks_count *
			(EXT2_BLOCK_SIZE(&fs_param) / 1024) / 1024;

		if (fs_param.s_feature_incompat & 
		    EXT3_FEATURE_INCOMPAT_JOURNAL_DEV)
			fs_type = "journal";
		else if (megs <= 3)
			fs_type = "floppy";
		else if (megs <= 512)
			fs_type = "small";
		else
			fs_type = "default";
	}

	/* Figure out what features should be enabled */

	tmp = tmp2 = NULL;
	if (fs_param.s_rev_level != EXT2_GOOD_OLD_REV) {
		profile_get_string(profile, "defaults", "base_features", 0,
				   "sparse_super,filetype,resize_inode,dir_index",
				   &tmp);
		profile_get_string(profile, "fs_types", fs_type, 
				   "base_features", tmp, &tmp2);
		edit_feature(tmp2, &fs_param.s_feature_compat);
		free(tmp);
		free(tmp2);

		tmp = tmp2 = NULL;
		profile_get_string(profile, "defaults", "default_features", 0,
				   "", &tmp);
		profile_get_string(profile, "fs_types", fs_type, 
				   "default_features", tmp, &tmp2);
	}
	edit_feature(fs_features ? fs_features : tmp2, 
		     &fs_param.s_feature_compat);
	if (tmp)
		free(tmp);
	if (tmp2)
		free(tmp2);

	if (r_opt == EXT2_GOOD_OLD_REV && 
	    (fs_param.s_feature_compat || fs_param.s_feature_incompat ||
	     fs_param.s_feature_incompat)) {
		fprintf(stderr, _("Filesystem features not supported "
				  "with revision 0 filesystems\n"));
		exit(1);
	}

	if (s_opt > 0) {
		if (r_opt == EXT2_GOOD_OLD_REV) {
			fprintf(stderr, _("Sparse superblocks not supported "
				  "with revision 0 filesystems\n"));
			exit(1);
		}
		fs_param.s_feature_ro_compat |=
			EXT2_FEATURE_RO_COMPAT_SPARSE_SUPER;
	} else if (s_opt == 0)
		fs_param.s_feature_ro_compat &=
			~EXT2_FEATURE_RO_COMPAT_SPARSE_SUPER;

	if (journal_size != 0) {
		if (r_opt == EXT2_GOOD_OLD_REV) {
			fprintf(stderr, _("Journals not supported "
				  "with revision 0 filesystems\n"));
			exit(1);
		}
		fs_param.s_feature_compat |= 
			EXT3_FEATURE_COMPAT_HAS_JOURNAL;
	}

	if (fs_param.s_feature_incompat & 
	    EXT3_FEATURE_INCOMPAT_JOURNAL_DEV) {
		reserved_ratio = 0;
		fs_param.s_feature_incompat = EXT3_FEATURE_INCOMPAT_JOURNAL_DEV;
		fs_param.s_feature_compat = 0;
		fs_param.s_feature_ro_compat = 0;
 	}
	
	/* Set first meta blockgroup via an environment variable */
	/* (this is mostly for debugging purposes) */
	if ((fs_param.s_feature_incompat & EXT2_FEATURE_INCOMPAT_META_BG) &&
	    ((tmp = getenv("MKE2FS_FIRST_META_BG"))))
		fs_param.s_first_meta_bg = atoi(tmp);

	/* Get the hardware sector size, if available */
	retval = ext2fs_get_device_sectsize(device_name, &sector_size);
	if (retval) {
		com_err(program_name, retval,
			_("while trying to determine hardware sector size"));
		exit(1);
	}

	if ((tmp = getenv("MKE2FS_DEVICE_SECTSIZE")) != NULL)
		sector_size = atoi(tmp);
	
	if (blocksize <= 0) {
		profile_get_integer(profile, "defaults", "blocksize", 0,
				    4096, &use_bsize);
		profile_get_integer(profile, "fs_types", fs_type, 
				    "blocksize", use_bsize, &use_bsize);

		if (use_bsize == -1) {
			use_bsize = sys_page_size;
			if ((linux_version_code < (2*65536 + 6*256)) &&
			    (use_bsize > 4096))
				use_bsize = 4096;
		}
		if (sector_size && use_bsize < sector_size)
			use_bsize = sector_size;
		if ((blocksize < 0) && (use_bsize < (-blocksize)))
			use_bsize = -blocksize;
		blocksize = use_bsize;
		fs_param.s_blocks_count /= blocksize / 1024;
	}

	if (inode_ratio == 0) {
		profile_get_integer(profile, "defaults", "inode_ratio", 0,
				    8192, &inode_ratio);
		profile_get_integer(profile, "fs_types", fs_type, 
				    "inode_ratio", inode_ratio, 
				    &inode_ratio);

		if (inode_ratio < blocksize)
			inode_ratio = blocksize;
	}

	fs_param.s_log_frag_size = fs_param.s_log_block_size =
		int_log2(blocksize >> EXT2_MIN_BLOCK_LOG_SIZE);

	blocksize = EXT2_BLOCK_SIZE(&fs_param);
	
	if (extended_opts)
		parse_extended_opts(&fs_param, extended_opts);

	/* Since sparse_super is the default, we would only have a problem
	 * here if it was explicitly disabled.
	 */
	if ((fs_param.s_feature_compat & EXT2_FEATURE_COMPAT_RESIZE_INODE) &&
	    !(fs_param.s_feature_ro_compat&EXT2_FEATURE_RO_COMPAT_SPARSE_SUPER)) {
		com_err(program_name, 0,
			_("reserved online resize blocks not supported "
			  "on non-sparse filesystem"));
		exit(1);
	}

	if (fs_param.s_blocks_per_group) {
		if (fs_param.s_blocks_per_group < 256 ||
		    fs_param.s_blocks_per_group > 8 * (unsigned) blocksize) {
			com_err(program_name, 0,
				_("blocks per group count out of range"));
			exit(1);
		}
	}

	if (inode_size == 0) {
		profile_get_integer(profile, "defaults", "inode_size", NULL,
				    0, &inode_size);
		profile_get_integer(profile, "fs_types", fs_type,
				    "inode_size", inode_size,
				    &inode_size);
	}

	if (inode_size && fs_param.s_rev_level >= EXT2_DYNAMIC_REV) {
		if (inode_size < EXT2_GOOD_OLD_INODE_SIZE ||
		    inode_size > EXT2_BLOCK_SIZE(&fs_param) ||
		    inode_size & (inode_size - 1)) {
			com_err(program_name, 0,
				_("invalid inode size %d (min %d/max %d)"),
				inode_size, EXT2_GOOD_OLD_INODE_SIZE,
				blocksize);
			exit(1);
		}
		fs_param.s_inode_size = inode_size;
	}

	/* Make sure number of inodes specified will fit in 32 bits */
	if (num_inodes == 0) {
		unsigned long long n;
		n = (unsigned long long) fs_param.s_blocks_count * blocksize / inode_ratio;
		if (n > ~0U) {
			com_err(program_name, 0,
			    _("too many inodes (%llu), raise inode ratio?"), n);
			exit(1);
		}
	} else if (num_inodes > ~0U) {
		com_err(program_name, 0,
			_("too many inodes (%llu), specify < 2^32 inodes"),
			  num_inodes);
		exit(1);
	}
	/*
	 * Calculate number of inodes based on the inode ratio
	 */
	fs_param.s_inodes_count = num_inodes ? num_inodes : 
		((__u64) fs_param.s_blocks_count * blocksize)
			/ inode_ratio;

	if ((((long long)fs_param.s_inodes_count) *
	     (inode_size ? inode_size : EXT2_GOOD_OLD_INODE_SIZE)) >=
	    (((long long)fs_param.s_blocks_count) * 
	     EXT2_BLOCK_SIZE(&fs_param))) {
		com_err(program_name, 0, _("inode_size (%u) * inodes_count "
					  "(%u) too big for a\n\t"
					  "filesystem with %lu blocks, "
					  "specify higher inode_ratio (-i)\n\t"
					  "or lower inode count (-N).\n"),
			inode_size ? inode_size : EXT2_GOOD_OLD_INODE_SIZE,
			fs_param.s_inodes_count, 
			(unsigned long) fs_param.s_blocks_count);
		exit(1);
	}

	/*
	 * Calculate number of blocks to reserve
	 */
	fs_param.s_r_blocks_count = e2p_percent(reserved_ratio, 
						fs_param.s_blocks_count);
}

int main (int argc, char *argv[])
{
	errcode_t	retval = 0;
	ext2_filsys	fs;
	badblocks_list	bb_list = 0;
	unsigned int	journal_blocks;
	unsigned int	i;
	int		val;
	io_manager	io_ptr;

#ifdef ENABLE_NLS
	setlocale(LC_MESSAGES, "");
	setlocale(LC_CTYPE, "");
	bindtextdomain(NLS_CAT_NAME, LOCALEDIR);
	textdomain(NLS_CAT_NAME);
#endif
	PRS(argc, argv);

#ifdef CONFIG_TESTIO_DEBUG
	io_ptr = test_io_manager;
	test_io_backing_manager = unix_io_manager;
#else
	io_ptr = unix_io_manager;
#endif

	/*
	 * Initialize the superblock....
	 */
	retval = ext2fs_initialize(device_name, EXT2_FLAG_EXCLUSIVE, &fs_param,
				   io_ptr, &fs);
	if (retval) {
		com_err(device_name, retval, _("while setting up superblock"));
		exit(1);
	}

	if (fs_param.s_flags & EXT2_FLAGS_TEST_FILESYS)
		fs->super->s_flags |= EXT2_FLAGS_TEST_FILESYS;

	/*
	 * Wipe out the old on-disk superblock
	 */
	if (!noaction)
		zap_sector(fs, 2, 6);

	/*
	 * Generate a UUID for it...
	 */
	uuid_generate(fs->super->s_uuid);

	/*
	 * Initialize the directory index variables
	 */
	fs->super->s_def_hash_version = EXT2_HASH_TEA;
	uuid_generate((unsigned char *) fs->super->s_hash_seed);

	/*
	 * Add "jitter" to the superblock's check interval so that we
	 * don't check all the filesystems at the same time.  We use a
	 * kludgy hack of using the UUID to derive a random jitter value.
	 */
	for (i = 0, val = 0 ; i < sizeof(fs->super->s_uuid); i++)
		val += fs->super->s_uuid[i];
	fs->super->s_max_mnt_count += val % EXT2_DFL_MAX_MNT_COUNT;

	/*
	 * Override the creator OS, if applicable
	 */
	if (creator_os && !set_os(fs->super, creator_os)) {
		com_err (program_name, 0, _("unknown os - %s"), creator_os);
		exit(1);
	}

	/*
	 * For the Hurd, we will turn off filetype since it doesn't
	 * support it.
	 */
	if (fs->super->s_creator_os == EXT2_OS_HURD)
		fs->super->s_feature_incompat &=
			~EXT2_FEATURE_INCOMPAT_FILETYPE;

	/*
	 * Set the volume label...
	 */
	if (volume_label) {
		memset(fs->super->s_volume_name, 0,
		       sizeof(fs->super->s_volume_name));
		strncpy(fs->super->s_volume_name, volume_label,
			sizeof(fs->super->s_volume_name));
	}

	/*
	 * Set the last mount directory
	 */
	if (mount_dir) {
		memset(fs->super->s_last_mounted, 0,
		       sizeof(fs->super->s_last_mounted));
		strncpy(fs->super->s_last_mounted, mount_dir,
			sizeof(fs->super->s_last_mounted));
	}
	
	if (!quiet || noaction)
		show_stats(fs);

	if (noaction)
		exit(0);

	if (fs->super->s_feature_incompat &
	    EXT3_FEATURE_INCOMPAT_JOURNAL_DEV) {
		create_journal_dev(fs);
		exit(ext2fs_close(fs) ? 1 : 0);
	}

	if (bad_blocks_filename)
		read_bb_file(fs, &bb_list, bad_blocks_filename);
	if (cflag)
		test_disk(fs, &bb_list);

	handle_bad_blocks(fs, bb_list);
	fs->stride = fs_stride = fs->super->s_raid_stride;
	retval = ext2fs_allocate_tables(fs);
	if (retval) {
		com_err(program_name, retval,
			_("while trying to allocate filesystem tables"));
		exit(1);
	}
	if (super_only) {
		fs->super->s_state |= EXT2_ERROR_FS;
		fs->flags &= ~(EXT2_FLAG_IB_DIRTY|EXT2_FLAG_BB_DIRTY);
	} else {
		/* rsv must be a power of two (64kB is MD RAID sb alignment) */
		unsigned int rsv = 65536 / fs->blocksize;
		unsigned long blocks = fs->super->s_blocks_count;
		unsigned long start;
		blk_t ret_blk;

#ifdef ZAP_BOOTBLOCK
		zap_sector(fs, 0, 2);
#endif

		/*
		 * Wipe out any old MD RAID (or other) metadata at the end
		 * of the device.  This will also verify that the device is
		 * as large as we think.  Be careful with very small devices.
		 */
		start = (blocks & ~(rsv - 1));
		if (start > rsv)
			start -= rsv;
		if (start > 0)
			retval = zero_blocks(fs, start, blocks - start,
					     NULL, &ret_blk, NULL);

		if (retval) {
			com_err(program_name, retval,
				_("while zeroing block %u at end of filesystem"),
				ret_blk);
		}
		setup_lazy_bg(fs);
		write_inode_tables(fs);
		create_root_dir(fs);
		create_lost_and_found(fs);
		reserve_inodes(fs);
		create_bad_block_inode(fs, bb_list);
		if (fs->super->s_feature_compat & 
		    EXT2_FEATURE_COMPAT_RESIZE_INODE) {
			retval = ext2fs_create_resize_inode(fs);
			if (retval) {
				com_err("ext2fs_create_resize_inode", retval,
				_("while reserving blocks for online resize"));
				exit(1);
			}
		}
	}

	if (journal_device) {
		ext2_filsys	jfs;
		
		if (!force)
			check_plausibility(journal_device); 
		check_mount(journal_device, force, _("journal"));

		retval = ext2fs_open(journal_device, EXT2_FLAG_RW|
				     EXT2_FLAG_JOURNAL_DEV_OK, 0,
				     fs->blocksize, unix_io_manager, &jfs);
		if (retval) {
			com_err(program_name, retval,
				_("while trying to open journal device %s\n"),
				journal_device);
			exit(1);
		}
		if (!quiet) {
			printf(_("Adding journal to device %s: "), 
			       journal_device);
			fflush(stdout);
		}
		retval = ext2fs_add_journal_device(fs, jfs);
		if(retval) {
			com_err (program_name, retval, 
				 _("\n\twhile trying to add journal to device %s"), 
				 journal_device);
			exit(1);
		}
		if (!quiet)
			printf(_("done\n"));
		ext2fs_close(jfs);
		free(journal_device);
	} else if ((journal_size) ||
		   (fs_param.s_feature_compat & 
		    EXT3_FEATURE_COMPAT_HAS_JOURNAL)) {
		journal_blocks = figure_journal_size(journal_size, fs);

		if (!journal_blocks) {
			fs->super->s_feature_compat &=
				~EXT3_FEATURE_COMPAT_HAS_JOURNAL;
			goto no_journal;
		}
		if (!quiet) {
			printf(_("Creating journal (%u blocks): "),
			       journal_blocks);
			fflush(stdout);
		}
		retval = ext2fs_add_journal_inode(fs, journal_blocks,
						  journal_flags);
		if (retval) {
			com_err (program_name, retval,
				 _("\n\twhile trying to create journal"));
			exit(1);
		}
		if (!quiet)
			printf(_("done\n"));
	}
no_journal:

	if (!quiet)
		printf(_("Writing superblocks and "
		       "filesystem accounting information: "));
	retval = ext2fs_flush(fs);
	if (retval) {
		fprintf(stderr,
			_("\nWarning, had trouble writing out superblocks."));
	}
	if (!quiet) {
		printf(_("done\n\n"));
		if (!getenv("MKE2FS_SKIP_CHECK_MSG"))
			print_check_message(fs);
	}
	val = ext2fs_close(fs);
	remove_error_table(&et_ext2_error_table);
	remove_error_table(&et_prof_error_table);
	return (retval || val) ? 1 : 0;
}<|MERGE_RESOLUTION|>--- conflicted
+++ resolved
@@ -902,24 +902,16 @@
 		EXT2_FEATURE_COMPAT_RESIZE_INODE |
 		EXT2_FEATURE_COMPAT_DIR_INDEX |
 		EXT2_FEATURE_COMPAT_LAZY_BG |
-<<<<<<< HEAD
-		EXT2_FEATURE_COMPAT_EXT_ATTR,	/* Compat */
-	EXT2_FEATURE_INCOMPAT_FILETYPE|		/* Incompat */
+		EXT2_FEATURE_COMPAT_EXT_ATTR,
+	/* Incompat */
+	EXT2_FEATURE_INCOMPAT_FILETYPE|
 		EXT3_FEATURE_INCOMPAT_EXTENTS|
 		EXT3_FEATURE_INCOMPAT_JOURNAL_DEV|
 		EXT2_FEATURE_INCOMPAT_META_BG|
 		EXT4_FEATURE_INCOMPAT_FLEX_BG,
-	EXT2_FEATURE_RO_COMPAT_SPARSE_SUPER	/* R/O compat */
-=======
-		EXT2_FEATURE_COMPAT_EXT_ATTR,
-	/* Incompat */
-	EXT2_FEATURE_INCOMPAT_FILETYPE|
-		EXT3_FEATURE_INCOMPAT_JOURNAL_DEV|
-		EXT2_FEATURE_INCOMPAT_META_BG,
 	/* R/O compat */
 	EXT2_FEATURE_RO_COMPAT_LARGE_FILE|
 		EXT2_FEATURE_RO_COMPAT_SPARSE_SUPER
->>>>>>> 4f9abdcb
 };
 
 
