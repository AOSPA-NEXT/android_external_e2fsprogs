#ifndef __APPLE__
#define HAVE_MALLOC_H 1
#endif

#define ROOT_SYSCONFDIR "/etc"

#define ENABLE_LIBSPARSE 1

#define DISABLE_BACKTRACE 1
#define HAVE_DIRENT_H 1
#define HAVE_ERRNO_H 1
#define HAVE_GETOPT_H 1
#define HAVE_GETPWUID_R 1
#define HAVE_INTPTR_T 1
#define HAVE_INTTYPES_H 1
#define HAVE_MMAP 1
#define HAVE_SETJMP_H 1
#define HAVE_SNPRINTF 1
#define HAVE_STDLIB_H 1
#define HAVE_STRCASECMP 1
#define HAVE_STRDUP 1
#define HAVE_STRINGS_H 1
#define HAVE_STRNLEN 1
#define HAVE_STRPTIME 1
#define HAVE_SYSCONF 1
#define HAVE_TYPE_SSIZE_T 1
#define HAVE_UNISTD_H 1
#define HAVE_UTIME_H 1

#define HAVE_SYS_STAT_H 1
#define HAVE_SYS_TIME_H 1
#define HAVE_SYS_TYPES_H 1

#if defined(_WIN32)
# define HAVE_LINUX_TYPES_H 1
# define HAVE_WINSOCK_H 1
#endif
#if defined(__APPLE__) || defined(__linux__)
# define HAVE_FCNTL 1
# define HAVE_FSYNC 1
# define HAVE_GETPAGESIZE 1
# define HAVE_NET_IF_H 1
# define HAVE_NETINET_IN_H 1
# define HAVE_PREAD 1
# define HAVE_PWRITE 1
# define HAVE_POSIX_MEMALIGN 1
# define HAVE_SYS_IOCTL_H 1
# define HAVE_SYS_MMAN_H 1
# define HAVE_SYS_MOUNT_H 1
# define HAVE_SYS_PARAM_H 1
# define HAVE_SYS_RESOURCE_H 1
# define HAVE_SYS_SELECT_H 1
# define HAVE_SYS_WAIT_H 1
#endif
#if defined(__linux__)
# define HAVE_EXT2_IOCTLS 1
# define HAVE_FALLOCATE 1
# define HAVE_LINUX_FD_H 1
# define HAVE_LINUX_TYPES_H 1
# define HAVE_LSEEK64 1
# define HAVE_LSEEK64_PROTOTYPE 1
<<<<<<< HEAD
# define HAVE_PREAD64 1
# define HAVE_PWRITE64 1
# define HAVE_SYS_PRCTL_H 1
=======
# define HAVE_MNTENT_H 1
# define HAVE_PREAD64 1
# define HAVE_PWRITE64 1
# define HAVE_SETMNTENT 1
# define HAVE_SYS_PRCTL_H 1
# define HAVE_SYS_SYSMACROS_H 1
>>>>>>> 85e53f42
#endif<|MERGE_RESOLUTION|>--- conflicted
+++ resolved
@@ -59,16 +59,10 @@
 # define HAVE_LINUX_TYPES_H 1
 # define HAVE_LSEEK64 1
 # define HAVE_LSEEK64_PROTOTYPE 1
-<<<<<<< HEAD
-# define HAVE_PREAD64 1
-# define HAVE_PWRITE64 1
-# define HAVE_SYS_PRCTL_H 1
-=======
 # define HAVE_MNTENT_H 1
 # define HAVE_PREAD64 1
 # define HAVE_PWRITE64 1
 # define HAVE_SETMNTENT 1
 # define HAVE_SYS_PRCTL_H 1
 # define HAVE_SYS_SYSMACROS_H 1
->>>>>>> 85e53f42
 #endif