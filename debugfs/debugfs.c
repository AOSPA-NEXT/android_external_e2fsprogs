/*
 * debugfs.c --- a program which allows you to attach an ext2fs
 * filesystem and play with it.
 *
 * Copyright (C) 1993 Theodore Ts'o.  This file may be redistributed
 * under the terms of the GNU Public License.
 *
 * Modifications by Robert Sanders <gt8134b@prism.gatech.edu>
 */

#include "config.h"
#include <stdio.h>
#include <unistd.h>
#include <stdlib.h>
#include <ctype.h>
#include <string.h>
#include <time.h>
#ifdef HAVE_GETOPT_H
#include <getopt.h>
#else
extern int optind;
extern char *optarg;
#endif
#ifdef HAVE_ERRNO_H
#include <errno.h>
#endif
#include <fcntl.h>

#include "debugfs.h"
#include "uuid/uuid.h"
#include "e2p/e2p.h"

#include <ext2fs/ext2_ext_attr.h>

#include "../version.h"
#include "jfs_user.h"

#ifndef BUFSIZ
#define BUFSIZ 8192
#endif

ss_request_table *extra_cmds;
const char *debug_prog_name;
int sci_idx;

ext2_ino_t	cwd;

static void open_filesystem(char *device, int open_flags, blk64_t superblock,
			    blk64_t blocksize, int catastrophic,
			    char *data_filename)
{
	int	retval;
	io_channel data_io = 0;

	if (superblock != 0 && blocksize == 0) {
		com_err(device, 0, "if you specify the superblock, you must also specify the block size");
		current_fs = NULL;
		return;
	}

	if (data_filename) {
		if ((open_flags & EXT2_FLAG_IMAGE_FILE) == 0) {
			com_err(device, 0,
				"The -d option is only valid when reading an e2image file");
			current_fs = NULL;
			return;
		}
		retval = unix_io_manager->open(data_filename, 0, &data_io);
		if (retval) {
			com_err(data_filename, 0, "while opening data source");
			current_fs = NULL;
			return;
		}
	}

	if (catastrophic && (open_flags & EXT2_FLAG_RW)) {
		com_err(device, 0,
			"opening read-only because of catastrophic mode");
		open_flags &= ~EXT2_FLAG_RW;
	}
	if (catastrophic)
		open_flags |= EXT2_FLAG_SKIP_MMP;

	retval = ext2fs_open(device, open_flags, superblock, blocksize,
			     unix_io_manager, &current_fs);
	if (retval) {
		com_err(device, retval, "while opening filesystem");
		current_fs = NULL;
		return;
	}
	current_fs->default_bitmap_type = EXT2FS_BMAP64_RBTREE;

	if (catastrophic)
		com_err(device, 0, "catastrophic mode - not reading inode or group bitmaps");
	else {
		retval = ext2fs_read_inode_bitmap(current_fs);
		if (retval) {
			com_err(device, retval, "while reading inode bitmap");
			goto errout;
		}
		retval = ext2fs_read_block_bitmap(current_fs);
		if (retval) {
			com_err(device, retval, "while reading block bitmap");
			goto errout;
		}
	}

	if (data_io) {
		retval = ext2fs_set_data_io(current_fs, data_io);
		if (retval) {
			com_err(device, retval,
				"while setting data source");
			goto errout;
		}
	}

	root = cwd = EXT2_ROOT_INO;
	return;

errout:
	retval = ext2fs_close(current_fs);
	if (retval)
		com_err(device, retval, "while trying to close filesystem");
	current_fs = NULL;
}

void do_open_filesys(int argc, char **argv)
{
	int	c, err;
	int	catastrophic = 0;
	blk64_t	superblock = 0;
	blk64_t	blocksize = 0;
	int	open_flags = EXT2_FLAG_SOFTSUPP_FEATURES | EXT2_FLAG_64BITS; 
	char	*data_filename = 0;

	reset_getopt();
	while ((c = getopt (argc, argv, "iwfecb:s:d:D")) != EOF) {
		switch (c) {
		case 'i':
			open_flags |= EXT2_FLAG_IMAGE_FILE;
			break;
		case 'w':
#ifdef READ_ONLY
			goto print_usage;
#else
			open_flags |= EXT2_FLAG_RW;
#endif /* READ_ONLY */
			break;
		case 'f':
			open_flags |= EXT2_FLAG_FORCE;
			break;
		case 'e':
			open_flags |= EXT2_FLAG_EXCLUSIVE;
			break;
		case 'c':
			catastrophic = 1;
			break;
		case 'd':
			data_filename = optarg;
			break;
		case 'D':
			open_flags |= EXT2_FLAG_DIRECT_IO;
			break;
		case 'b':
			blocksize = parse_ulong(optarg, argv[0],
						"block size", &err);
			if (err)
				return;
			break;
		case 's':
			err = strtoblk(argv[0], optarg,
				       "superblock block number", &superblock);
			if (err)
				return;
			break;
		default:
			goto print_usage;
		}
	}
	if (optind != argc-1) {
		goto print_usage;
	}
	if (check_fs_not_open(argv[0]))
		return;
	open_filesystem(argv[optind], open_flags,
			superblock, blocksize, catastrophic,
			data_filename);
	return;

print_usage:
	fprintf(stderr, "%s: Usage: open [-s superblock] [-b blocksize] "
		"[-d image_filename] [-c] [-i] [-f] [-e] [-D] "
#ifndef READ_ONLY
		"[-w] "
#endif
		"<device>\n", argv[0]);
}

void do_lcd(int argc, char **argv)
{
	if (argc != 2) {
		com_err(argv[0], 0, "Usage: %s %s", argv[0], "<native dir>");
		return;
	}

	if (chdir(argv[1]) == -1) {
		com_err(argv[0], errno,
			"while trying to change native directory to %s",
			argv[1]);
		return;
	}
}

static void close_filesystem(NOARGS)
{
	int	retval;

	if (current_fs->flags & EXT2_FLAG_IB_DIRTY) {
		retval = ext2fs_write_inode_bitmap(current_fs);
		if (retval)
			com_err("ext2fs_write_inode_bitmap", retval, 0);
	}
	if (current_fs->flags & EXT2_FLAG_BB_DIRTY) {
		retval = ext2fs_write_block_bitmap(current_fs);
		if (retval)
			com_err("ext2fs_write_block_bitmap", retval, 0);
	}
	retval = ext2fs_close(current_fs);
	if (retval)
		com_err("ext2fs_close", retval, 0);
	current_fs = NULL;
	return;
}

void do_close_filesys(int argc, char **argv)
{
	int	c;

	if (check_fs_open(argv[0]))
		return;

	reset_getopt();
	while ((c = getopt (argc, argv, "a")) != EOF) {
		switch (c) {
		case 'a':
			current_fs->flags &= ~EXT2_FLAG_MASTER_SB_ONLY;
			break;
		default:
			goto print_usage;
		}
	}

	if (argc > optind) {
	print_usage:
		com_err(0, 0, "Usage: close_filesys [-a]");
		return;
	}

	close_filesystem();
}

#ifndef READ_ONLY
void do_init_filesys(int argc, char **argv)
{
	struct ext2_super_block param;
	errcode_t	retval;
	int		err;
	blk64_t		blocks;

	if (common_args_process(argc, argv, 3, 3, "initialize",
				"<device> <blocks>", CHECK_FS_NOTOPEN))
		return;

	memset(&param, 0, sizeof(struct ext2_super_block));
	err = strtoblk(argv[0], argv[2], "blocks count", &blocks);
	if (err)
		return;
	ext2fs_blocks_count_set(&param, blocks);
	retval = ext2fs_initialize(argv[1], 0, &param,
				   unix_io_manager, &current_fs);
	if (retval) {
		com_err(argv[1], retval, "while initializing filesystem");
		current_fs = NULL;
		return;
	}
	root = cwd = EXT2_ROOT_INO;
	return;
}

static void print_features(struct ext2_super_block * s, FILE *f)
{
	int	i, j, printed=0;
	__u32	*mask = &s->s_feature_compat, m;

	fputs("Filesystem features:", f);
	for (i=0; i <3; i++,mask++) {
		for (j=0,m=1; j < 32; j++, m<<=1) {
			if (*mask & m) {
				fprintf(f, " %s", e2p_feature2string(i, m));
				printed++;
			}
		}
	}
	if (printed == 0)
		fputs("(none)", f);
	fputs("\n", f);
}
#endif /* READ_ONLY */

static void print_bg_opts(ext2_filsys fs, dgrp_t group, int mask,
			  const char *str, int *first, FILE *f)
{
	if (ext2fs_bg_flags_test(fs, group, mask)) {
		if (*first) {
			fputs("           [", f);
			*first = 0;
		} else
			fputs(", ", f);
		fputs(str, f);
	}
}

void do_show_super_stats(int argc, char *argv[])
{
	const char *units ="block";
	dgrp_t	i;
	FILE 	*out;
	int	c, header_only = 0;
	int	numdirs = 0, first, gdt_csum;

	reset_getopt();
	while ((c = getopt (argc, argv, "h")) != EOF) {
		switch (c) {
		case 'h':
			header_only++;
			break;
		default:
			goto print_usage;
		}
	}
	if (optind != argc) {
		goto print_usage;
	}
	if (check_fs_open(argv[0]))
		return;
	out = open_pager();

	if (EXT2_HAS_RO_COMPAT_FEATURE(current_fs->super,
				       EXT4_FEATURE_RO_COMPAT_BIGALLOC))
		units = "cluster";

	list_super2(current_fs->super, out);
	for (i=0; i < current_fs->group_desc_count; i++)
		numdirs += ext2fs_bg_used_dirs_count(current_fs, i);
	fprintf(out, "Directories:              %d\n", numdirs);

	if (header_only) {
		close_pager(out);
		return;
	}

	gdt_csum = ext2fs_has_group_desc_csum(current_fs);
	for (i = 0; i < current_fs->group_desc_count; i++) {
		fprintf(out, " Group %2d: block bitmap at %llu, "
		        "inode bitmap at %llu, "
		        "inode table at %llu\n"
		        "           %u free %s%s, "
		        "%u free %s, "
		        "%u used %s%s",
		        i, ext2fs_block_bitmap_loc(current_fs, i),
		        ext2fs_inode_bitmap_loc(current_fs, i),
			ext2fs_inode_table_loc(current_fs, i),
		        ext2fs_bg_free_blocks_count(current_fs, i), units,
		        ext2fs_bg_free_blocks_count(current_fs, i) != 1 ?
			"s" : "",
		        ext2fs_bg_free_inodes_count(current_fs, i),
		        ext2fs_bg_free_inodes_count(current_fs, i) != 1 ?
			"inodes" : "inode",
		        ext2fs_bg_used_dirs_count(current_fs, i),
		        ext2fs_bg_used_dirs_count(current_fs, i) != 1 ? "directories"
 				: "directory", gdt_csum ? ", " : "\n");
		if (gdt_csum)
			fprintf(out, "%u unused %s\n",
				ext2fs_bg_itable_unused(current_fs, i),
				ext2fs_bg_itable_unused(current_fs, i) != 1 ?
				"inodes" : "inode");
		first = 1;
		print_bg_opts(current_fs, i, EXT2_BG_INODE_UNINIT, "Inode not init",
			      &first, out);
		print_bg_opts(current_fs, i, EXT2_BG_BLOCK_UNINIT, "Block not init",
			      &first, out);
		if (gdt_csum) {
			fprintf(out, "%sChecksum 0x%04x",
				first ? "           [":", ", ext2fs_bg_checksum(current_fs, i));
			first = 0;
		}
		if (!first)
			fputs("]\n", out);
	}
	close_pager(out);
	return;
print_usage:
	fprintf(stderr, "%s: Usage: show_super [-h]\n", argv[0]);
}

#ifndef READ_ONLY
void do_dirty_filesys(int argc EXT2FS_ATTR((unused)),
		      char **argv EXT2FS_ATTR((unused)))
{
	if (check_fs_open(argv[0]))
		return;
	if (check_fs_read_write(argv[0]))
		return;

	if (argv[1] && !strcmp(argv[1], "-clean"))
		current_fs->super->s_state |= EXT2_VALID_FS;
	else
		current_fs->super->s_state &= ~EXT2_VALID_FS;
	ext2fs_mark_super_dirty(current_fs);
}
#endif /* READ_ONLY */

struct list_blocks_struct {
	FILE		*f;
	e2_blkcnt_t	total;
	blk64_t		first_block, last_block;
	e2_blkcnt_t	first_bcnt, last_bcnt;
	e2_blkcnt_t	first;
};

static void finish_range(struct list_blocks_struct *lb)
{
	if (lb->first_block == 0)
		return;
	if (lb->first)
		lb->first = 0;
	else
		fprintf(lb->f, ", ");
	if (lb->first_block == lb->last_block)
		fprintf(lb->f, "(%lld):%llu",
			(long long)lb->first_bcnt, lb->first_block);
	else
		fprintf(lb->f, "(%lld-%lld):%llu-%llu",
			(long long)lb->first_bcnt, (long long)lb->last_bcnt,
			lb->first_block, lb->last_block);
	lb->first_block = 0;
}

static int list_blocks_proc(ext2_filsys fs EXT2FS_ATTR((unused)),
			    blk64_t *blocknr, e2_blkcnt_t blockcnt,
			    blk64_t ref_block EXT2FS_ATTR((unused)),
			    int ref_offset EXT2FS_ATTR((unused)),
			    void *private)
{
	struct list_blocks_struct *lb = (struct list_blocks_struct *) private;

	lb->total++;
	if (blockcnt >= 0) {
		/*
		 * See if we can add on to the existing range (if it exists)
		 */
		if (lb->first_block &&
		    (lb->last_block+1 == *blocknr) &&
		    (lb->last_bcnt+1 == blockcnt)) {
			lb->last_block = *blocknr;
			lb->last_bcnt = blockcnt;
			return 0;
		}
		/*
		 * Start a new range.
		 */
		finish_range(lb);
		lb->first_block = lb->last_block = *blocknr;
		lb->first_bcnt = lb->last_bcnt = blockcnt;
		return 0;
	}
	/*
	 * Not a normal block.  Always force a new range.
	 */
	finish_range(lb);
	if (lb->first)
		lb->first = 0;
	else
		fprintf(lb->f, ", ");
	if (blockcnt == -1)
		fprintf(lb->f, "(IND):%llu", (unsigned long long) *blocknr);
	else if (blockcnt == -2)
		fprintf(lb->f, "(DIND):%llu", (unsigned long long) *blocknr);
	else if (blockcnt == -3)
		fprintf(lb->f, "(TIND):%llu", (unsigned long long) *blocknr);
	return 0;
}

static void dump_xattr_string(FILE *out, const char *str, int len)
{
	int printable = 0;
	int i;

	/* check: is string "printable enough?" */
	for (i = 0; i < len; i++)
		if (isprint(str[i]))
			printable++;

	if (printable <= len*7/8)
		printable = 0;

	for (i = 0; i < len; i++)
		if (printable)
			fprintf(out, isprint(str[i]) ? "%c" : "\\%03o",
				(unsigned char)str[i]);
		else
			fprintf(out, "%02x ", (unsigned char)str[i]);
}

static void internal_dump_inode_extra(FILE *out,
				      const char *prefix EXT2FS_ATTR((unused)),
				      ext2_ino_t inode_num EXT2FS_ATTR((unused)),
				      struct ext2_inode_large *inode)
{
	struct ext2_ext_attr_entry *entry;
	__u32 *magic;
	char *start, *end;
	unsigned int storage_size;

	fprintf(out, "Size of extra inode fields: %u\n", inode->i_extra_isize);
	if (inode->i_extra_isize > EXT2_INODE_SIZE(current_fs->super) -
			EXT2_GOOD_OLD_INODE_SIZE) {
		fprintf(stderr, "invalid inode->i_extra_isize (%u)\n",
				inode->i_extra_isize);
		return;
	}
}

/* Dump extended attributes */
static int dump_attr(char *name, char *value, size_t value_len, void *data)
{
	FILE *out = data;

	fprintf(out, "  ");
	dump_xattr_string(out, name, strlen(name));
	fprintf(out, " = \"");
	dump_xattr_string(out, value, value_len);
	fprintf(out, "\" (%zu)\n", value_len);

	return 0;
}

static void dump_inode_attributes(FILE *out, ext2_ino_t ino)
{
	struct ext2_xattr_handle *h;
	errcode_t err;

	err = ext2fs_xattrs_open(current_fs, ino, &h);
	if (err)
		return;

	err = ext2fs_xattrs_read(h);
	if (err)
		goto out;

	if (ext2fs_xattrs_count(h) == 0)
		goto out;

	fprintf(out, "Extended attributes:\n");
	err = ext2fs_xattrs_iterate(h, dump_attr, out);
	if (err)
		goto out;

out:
	err = ext2fs_xattrs_close(&h);
}

static void dump_blocks(FILE *f, const char *prefix, ext2_ino_t inode)
{
	struct list_blocks_struct lb;

	fprintf(f, "%sBLOCKS:\n%s", prefix, prefix);
	lb.total = 0;
	lb.first_block = 0;
	lb.f = f;
	lb.first = 1;
	ext2fs_block_iterate3(current_fs, inode, BLOCK_FLAG_READ_ONLY, NULL,
			      list_blocks_proc, (void *)&lb);
	finish_range(&lb);
	if (lb.total)
		fprintf(f, "\n%sTOTAL: %lld\n", prefix, (long long)lb.total);
	fprintf(f,"\n");
}

static int int_log10(unsigned long long arg)
{
	int     l = 0;

	arg = arg / 10;
	while (arg) {
		l++;
		arg = arg / 10;
	}
	return l;
}

#define DUMP_LEAF_EXTENTS	0x01
#define DUMP_NODE_EXTENTS	0x02
#define DUMP_EXTENT_TABLE	0x04

static void dump_extents(FILE *f, const char *prefix, ext2_ino_t ino,
			 int flags, int logical_width, int physical_width)
{
	ext2_extent_handle_t	handle;
	struct ext2fs_extent	extent;
	struct ext2_extent_info info;
	int			op = EXT2_EXTENT_ROOT;
	unsigned int		printed = 0;
	errcode_t 		errcode;

	errcode = ext2fs_extent_open(current_fs, ino, &handle);
	if (errcode)
		return;

	if (flags & DUMP_EXTENT_TABLE)
		fprintf(f, "Level Entries %*s %*s Length Flags\n",
			(logical_width*2)+3, "Logical",
			(physical_width*2)+3, "Physical");
	else
		fprintf(f, "%sEXTENTS:\n%s", prefix, prefix);

	while (1) {
		errcode = ext2fs_extent_get(handle, op, &extent);

		if (errcode)
			break;

		op = EXT2_EXTENT_NEXT;

		if (extent.e_flags & EXT2_EXTENT_FLAGS_SECOND_VISIT)
			continue;

		if (extent.e_flags & EXT2_EXTENT_FLAGS_LEAF) {
			if ((flags & DUMP_LEAF_EXTENTS) == 0)
				continue;
		} else {
			if ((flags & DUMP_NODE_EXTENTS) == 0)
				continue;
		}

		errcode = ext2fs_extent_get_info(handle, &info);
		if (errcode)
			continue;

		if (!(extent.e_flags & EXT2_EXTENT_FLAGS_LEAF)) {
			if (extent.e_flags & EXT2_EXTENT_FLAGS_SECOND_VISIT)
				continue;

			if (flags & DUMP_EXTENT_TABLE) {
				fprintf(f, "%2d/%2d %3d/%3d %*llu - %*llu "
					"%*llu%*s %6u\n",
					info.curr_level, info.max_depth,
					info.curr_entry, info.num_entries,
					logical_width,
					extent.e_lblk,
					logical_width,
					extent.e_lblk + (extent.e_len - 1),
					physical_width,
					extent.e_pblk,
					physical_width+3, "", extent.e_len);
				continue;
			}

			fprintf(f, "%s(ETB%d):%lld",
				printed ? ", " : "", info.curr_level,
				extent.e_pblk);
			printed = 1;
			continue;
		}

		if (flags & DUMP_EXTENT_TABLE) {
			fprintf(f, "%2d/%2d %3d/%3d %*llu - %*llu "
				"%*llu - %*llu %6u %s\n",
				info.curr_level, info.max_depth,
				info.curr_entry, info.num_entries,
				logical_width,
				extent.e_lblk,
				logical_width,
				extent.e_lblk + (extent.e_len - 1),
				physical_width,
				extent.e_pblk,
				physical_width,
				extent.e_pblk + (extent.e_len - 1),
				extent.e_len,
				extent.e_flags & EXT2_EXTENT_FLAGS_UNINIT ?
					"Uninit" : "");
			continue;
		}

		if (extent.e_len == 0)
			continue;
		else if (extent.e_len == 1)
			fprintf(f,
				"%s(%lld%s):%lld",
				printed ? ", " : "",
				extent.e_lblk,
				extent.e_flags & EXT2_EXTENT_FLAGS_UNINIT ?
				"[u]" : "",
				extent.e_pblk);
		else
			fprintf(f,
				"%s(%lld-%lld%s):%lld-%lld",
				printed ? ", " : "",
				extent.e_lblk,
				extent.e_lblk + (extent.e_len - 1),
				extent.e_flags & EXT2_EXTENT_FLAGS_UNINIT ?
					"[u]" : "",
				extent.e_pblk,
				extent.e_pblk + (extent.e_len - 1));
		printed = 1;
	}
	if (printed)
		fprintf(f, "\n");
}

static void dump_inline_data(FILE *out, const char *prefix, ext2_ino_t inode_num)
{
	errcode_t retval;
	size_t size;

	retval = ext2fs_inline_data_size(current_fs, inode_num, &size);
	if (!retval)
		fprintf(out, "%sSize of inline data: %d", prefix, size);
}

void internal_dump_inode(FILE *out, const char *prefix,
			 ext2_ino_t inode_num, struct ext2_inode *inode,
			 int do_dump_blocks)
{
	const char *i_type;
	char frag, fsize;
	int os = current_fs->super->s_creator_os;
	struct ext2_inode_large *large_inode;
	int is_large_inode = 0;

	if (EXT2_INODE_SIZE(current_fs->super) > EXT2_GOOD_OLD_INODE_SIZE)
		is_large_inode = 1;
	large_inode = (struct ext2_inode_large *) inode;

	if (LINUX_S_ISDIR(inode->i_mode)) i_type = "directory";
	else if (LINUX_S_ISREG(inode->i_mode)) i_type = "regular";
	else if (LINUX_S_ISLNK(inode->i_mode)) i_type = "symlink";
	else if (LINUX_S_ISBLK(inode->i_mode)) i_type = "block special";
	else if (LINUX_S_ISCHR(inode->i_mode)) i_type = "character special";
	else if (LINUX_S_ISFIFO(inode->i_mode)) i_type = "FIFO";
	else if (LINUX_S_ISSOCK(inode->i_mode)) i_type = "socket";
	else i_type = "bad type";
	fprintf(out, "%sInode: %u   Type: %s    ", prefix, inode_num, i_type);
	fprintf(out, "%sMode:  %04o   Flags: 0x%x\n",
		prefix, inode->i_mode & 0777, inode->i_flags);
	if (is_large_inode && large_inode->i_extra_isize >= 24) {
		fprintf(out, "%sGeneration: %u    Version: 0x%08x:%08x\n",
			prefix, inode->i_generation, large_inode->i_version_hi,
			inode->osd1.linux1.l_i_version);
	} else {
		fprintf(out, "%sGeneration: %u    Version: 0x%08x\n", prefix,
			inode->i_generation, inode->osd1.linux1.l_i_version);
	}
	fprintf(out, "%sUser: %5d   Group: %5d   Size: ",
		prefix, inode_uid(*inode), inode_gid(*inode));
	if (LINUX_S_ISREG(inode->i_mode))
		fprintf(out, "%llu\n", EXT2_I_SIZE(inode));
	else
		fprintf(out, "%d\n", inode->i_size);
	if (os == EXT2_OS_HURD)
		fprintf(out,
			"%sFile ACL: %d    Directory ACL: %d Translator: %d\n",
			prefix,
			inode->i_file_acl, LINUX_S_ISDIR(inode->i_mode) ? inode->i_dir_acl : 0,
			inode->osd1.hurd1.h_i_translator);
	else
		fprintf(out, "%sFile ACL: %llu    Directory ACL: %d\n",
			prefix,
			inode->i_file_acl | ((long long)
				(inode->osd2.linux2.l_i_file_acl_high) << 32),
			LINUX_S_ISDIR(inode->i_mode) ? inode->i_dir_acl : 0);
	if (os == EXT2_OS_LINUX)
		fprintf(out, "%sLinks: %d   Blockcount: %llu\n",
			prefix, inode->i_links_count,
			(((unsigned long long)
			  inode->osd2.linux2.l_i_blocks_hi << 32)) +
			inode->i_blocks);
	else
		fprintf(out, "%sLinks: %d   Blockcount: %u\n",
			prefix, inode->i_links_count, inode->i_blocks);
	switch (os) {
	    case EXT2_OS_HURD:
		frag = inode->osd2.hurd2.h_i_frag;
		fsize = inode->osd2.hurd2.h_i_fsize;
		break;
	    default:
		frag = fsize = 0;
	}
	fprintf(out, "%sFragment:  Address: %d    Number: %d    Size: %d\n",
		prefix, inode->i_faddr, frag, fsize);
	if (is_large_inode && large_inode->i_extra_isize >= 24) {
		fprintf(out, "%s ctime: 0x%08x:%08x -- %s", prefix,
			inode->i_ctime, large_inode->i_ctime_extra,
			time_to_string(inode->i_ctime));
		fprintf(out, "%s atime: 0x%08x:%08x -- %s", prefix,
			inode->i_atime, large_inode->i_atime_extra,
			time_to_string(inode->i_atime));
		fprintf(out, "%s mtime: 0x%08x:%08x -- %s", prefix,
			inode->i_mtime, large_inode->i_mtime_extra,
			time_to_string(inode->i_mtime));
		fprintf(out, "%scrtime: 0x%08x:%08x -- %s", prefix,
			large_inode->i_crtime, large_inode->i_crtime_extra,
			time_to_string(large_inode->i_crtime));
	} else {
		fprintf(out, "%sctime: 0x%08x -- %s", prefix, inode->i_ctime,
			time_to_string(inode->i_ctime));
		fprintf(out, "%satime: 0x%08x -- %s", prefix, inode->i_atime,
			time_to_string(inode->i_atime));
		fprintf(out, "%smtime: 0x%08x -- %s", prefix, inode->i_mtime,
			time_to_string(inode->i_mtime));
	}
	if (inode->i_dtime)
	  fprintf(out, "%sdtime: 0x%08x -- %s", prefix, inode->i_dtime,
		  time_to_string(inode->i_dtime));
	if (EXT2_INODE_SIZE(current_fs->super) > EXT2_GOOD_OLD_INODE_SIZE)
		internal_dump_inode_extra(out, prefix, inode_num,
					  (struct ext2_inode_large *) inode);
	dump_inode_attributes(out, inode_num);
	if (current_fs->super->s_creator_os == EXT2_OS_LINUX &&
	    current_fs->super->s_feature_ro_compat &
		EXT4_FEATURE_RO_COMPAT_METADATA_CSUM) {
		__u32 crc = inode->i_checksum_lo;
		if (is_large_inode &&
		    large_inode->i_extra_isize >=
				(offsetof(struct ext2_inode_large,
					  i_checksum_hi) -
				 EXT2_GOOD_OLD_INODE_SIZE))
			crc |= ((__u32)large_inode->i_checksum_hi) << 16;
		fprintf(out, "Inode checksum: 0x%08x\n", crc);
	}

	if (LINUX_S_ISLNK(inode->i_mode) && ext2fs_inode_data_blocks(current_fs,inode) == 0)
		fprintf(out, "%sFast_link_dest: %.*s\n", prefix,
			(int) inode->i_size, (char *)inode->i_block);
	else if (LINUX_S_ISBLK(inode->i_mode) || LINUX_S_ISCHR(inode->i_mode)) {
		int major, minor;
		const char *devnote;

		if (inode->i_block[0]) {
			major = (inode->i_block[0] >> 8) & 255;
			minor = inode->i_block[0] & 255;
			devnote = "";
		} else {
			major = (inode->i_block[1] & 0xfff00) >> 8;
			minor = ((inode->i_block[1] & 0xff) |
				 ((inode->i_block[1] >> 12) & 0xfff00));
			devnote = "(New-style) ";
		}
		fprintf(out, "%sDevice major/minor number: %02d:%02d (hex %02x:%02x)\n",
			devnote, major, minor, major, minor);
	} else if (do_dump_blocks) {
		if (inode->i_flags & EXT4_EXTENTS_FL)
			dump_extents(out, prefix, inode_num,
				     DUMP_LEAF_EXTENTS|DUMP_NODE_EXTENTS, 0, 0);
		else if (inode->i_flags & EXT4_INLINE_DATA_FL)
			dump_inline_data(out, prefix, inode_num);
		else
			dump_blocks(out, prefix, inode_num);
	}
}

static void dump_inode(ext2_ino_t inode_num, struct ext2_inode *inode)
{
	FILE	*out;

	out = open_pager();
	internal_dump_inode(out, "", inode_num, inode, 1);
	close_pager(out);
}

void do_stat(int argc, char *argv[])
{
	ext2_ino_t	inode;
	struct ext2_inode * inode_buf;

	if (check_fs_open(argv[0]))
		return;

	inode_buf = (struct ext2_inode *)
			malloc(EXT2_INODE_SIZE(current_fs->super));
	if (!inode_buf) {
		fprintf(stderr, "do_stat: can't allocate buffer\n");
		return;
	}

	if (common_inode_args_process(argc, argv, &inode, 0)) {
		free(inode_buf);
		return;
	}

	if (debugfs_read_inode_full(inode, inode_buf, argv[0],
					EXT2_INODE_SIZE(current_fs->super))) {
		free(inode_buf);
		return;
	}

	dump_inode(inode, inode_buf);
	free(inode_buf);
	return;
}

void do_dump_extents(int argc, char **argv)
{
	struct ext2_inode inode;
	ext2_ino_t	ino;
	FILE		*out;
	int		c, flags = 0;
	int		logical_width;
	int		physical_width;

	reset_getopt();
	while ((c = getopt(argc, argv, "nl")) != EOF) {
		switch (c) {
		case 'n':
			flags |= DUMP_NODE_EXTENTS;
			break;
		case 'l':
			flags |= DUMP_LEAF_EXTENTS;
			break;
		}
	}

	if (argc != optind + 1) {
		com_err(0, 0, "Usage: dump_extents [-n] [-l] file");
		return;
	}

	if (flags == 0)
		flags = DUMP_NODE_EXTENTS | DUMP_LEAF_EXTENTS;
	flags |= DUMP_EXTENT_TABLE;

	if (check_fs_open(argv[0]))
		return;

	ino = string_to_inode(argv[optind]);
	if (ino == 0)
		return;

	if (debugfs_read_inode(ino, &inode, argv[0]))
		return;

	if ((inode.i_flags & EXT4_EXTENTS_FL) == 0) {
		fprintf(stderr, "%s: does not uses extent block maps\n",
			argv[optind]);
		return;
	}

	logical_width = int_log10((EXT2_I_SIZE(&inode)+current_fs->blocksize-1)/
				  current_fs->blocksize) + 1;
	if (logical_width < 5)
		logical_width = 5;
	physical_width = int_log10(ext2fs_blocks_count(current_fs->super)) + 1;
	if (physical_width < 5)
		physical_width = 5;

	out = open_pager();
	dump_extents(out, "", ino, flags, logical_width, physical_width);
	close_pager(out);
	return;
}

static int print_blocks_proc(ext2_filsys fs EXT2FS_ATTR((unused)),
			     blk64_t *blocknr,
			     e2_blkcnt_t blockcnt EXT2FS_ATTR((unused)),
			     blk64_t ref_block EXT2FS_ATTR((unused)),
			     int ref_offset EXT2FS_ATTR((unused)),
			     void *private EXT2FS_ATTR((unused)))
{
	printf("%llu ", *blocknr);
	return 0;
}

void do_blocks(int argc, char *argv[])
{
	ext2_ino_t	inode;

	if (check_fs_open(argv[0]))
		return;

	if (common_inode_args_process(argc, argv, &inode, 0)) {
		return;
	}

	ext2fs_block_iterate3(current_fs, inode, BLOCK_FLAG_READ_ONLY, NULL,
			      print_blocks_proc, NULL);
	fputc('\n', stdout);
	return;
}

void do_chroot(int argc, char *argv[])
{
	ext2_ino_t inode;
	int retval;

	if (common_inode_args_process(argc, argv, &inode, 0))
		return;

	retval = ext2fs_check_directory(current_fs, inode);
	if (retval)  {
		com_err(argv[1], retval, 0);
		return;
	}
	root = inode;
}

#ifndef READ_ONLY
void do_clri(int argc, char *argv[])
{
	ext2_ino_t inode;
	struct ext2_inode inode_buf;

	if (common_inode_args_process(argc, argv, &inode, CHECK_FS_RW))
		return;

	if (debugfs_read_inode(inode, &inode_buf, argv[0]))
		return;
	memset(&inode_buf, 0, sizeof(inode_buf));
	if (debugfs_write_inode(inode, &inode_buf, argv[0]))
		return;
}

void do_freei(int argc, char *argv[])
{
	unsigned int	len = 1;
	int		err = 0;
	ext2_ino_t	inode;

	if (common_args_process(argc, argv, 2, 3, argv[0], "<file> [num]",
				CHECK_FS_RW | CHECK_FS_BITMAPS))
		return;
	if (check_fs_read_write(argv[0]))
		return;

	inode = string_to_inode(argv[1]);
	if (!inode)
		return;

	if (argc == 3) {
		len = parse_ulong(argv[2], argv[0], "length", &err);
		if (err)
			return;
	}

	if (len == 1 &&
	    !ext2fs_test_inode_bitmap2(current_fs->inode_map,inode))
		com_err(argv[0], 0, "Warning: inode already clear");
	while (len-- > 0)
		ext2fs_unmark_inode_bitmap2(current_fs->inode_map, inode++);
	ext2fs_mark_ib_dirty(current_fs);
}

void do_seti(int argc, char *argv[])
{
	unsigned int	len = 1;
	int		err = 0;
	ext2_ino_t	inode;

	if (common_args_process(argc, argv, 2, 3, argv[0], "<file> [num]",
				CHECK_FS_RW | CHECK_FS_BITMAPS))
		return;
	if (check_fs_read_write(argv[0]))
		return;

	inode = string_to_inode(argv[1]);
	if (!inode)
		return;

	if (argc == 3) {
		len = parse_ulong(argv[2], argv[0], "length", &err);
		if (err)
			return;
	}

	if ((len == 1) &&
	    ext2fs_test_inode_bitmap2(current_fs->inode_map,inode))
		com_err(argv[0], 0, "Warning: inode already set");
	while (len-- > 0)
		ext2fs_mark_inode_bitmap2(current_fs->inode_map, inode++);
	ext2fs_mark_ib_dirty(current_fs);
}
#endif /* READ_ONLY */

void do_testi(int argc, char *argv[])
{
	ext2_ino_t inode;

	if (common_inode_args_process(argc, argv, &inode, CHECK_FS_BITMAPS))
		return;

	if (ext2fs_test_inode_bitmap2(current_fs->inode_map,inode))
		printf("Inode %u is marked in use\n", inode);
	else
		printf("Inode %u is not in use\n", inode);
}

#ifndef READ_ONLY
void do_freeb(int argc, char *argv[])
{
	blk64_t block;
	blk64_t count = 1;

	if (common_block_args_process(argc, argv, &block, &count))
		return;
	if (check_fs_read_write(argv[0]))
		return;
	while (count-- > 0) {
		if (!ext2fs_test_block_bitmap2(current_fs->block_map,block))
			com_err(argv[0], 0, "Warning: block %llu already clear",
				block);
		ext2fs_unmark_block_bitmap2(current_fs->block_map,block);
		block++;
	}
	ext2fs_mark_bb_dirty(current_fs);
}

void do_setb(int argc, char *argv[])
{
	blk64_t block;
	blk64_t count = 1;

	if (common_block_args_process(argc, argv, &block, &count))
		return;
	if (check_fs_read_write(argv[0]))
		return;
	while (count-- > 0) {
		if (ext2fs_test_block_bitmap2(current_fs->block_map,block))
			com_err(argv[0], 0, "Warning: block %llu already set",
				block);
		ext2fs_mark_block_bitmap2(current_fs->block_map,block);
		block++;
	}
	ext2fs_mark_bb_dirty(current_fs);
}
#endif /* READ_ONLY */

void do_testb(int argc, char *argv[])
{
	blk64_t block;
	blk64_t count = 1;

	if (common_block_args_process(argc, argv, &block, &count))
		return;
	while (count-- > 0) {
		if (ext2fs_test_block_bitmap2(current_fs->block_map,block))
			printf("Block %llu marked in use\n", block);
		else
			printf("Block %llu not in use\n", block);
		block++;
	}
}

#ifndef READ_ONLY
static void modify_u8(char *com, const char *prompt,
		      const char *format, __u8 *val)
{
	char buf[200];
	unsigned long v;
	char *tmp;

	sprintf(buf, format, *val);
	printf("%30s    [%s] ", prompt, buf);
	if (!fgets(buf, sizeof(buf), stdin))
		return;
	if (buf[strlen (buf) - 1] == '\n')
		buf[strlen (buf) - 1] = '\0';
	if (!buf[0])
		return;
	v = strtoul(buf, &tmp, 0);
	if (*tmp)
		com_err(com, 0, "Bad value - %s", buf);
	else
		*val = v;
}

static void modify_u16(char *com, const char *prompt,
		       const char *format, __u16 *val)
{
	char buf[200];
	unsigned long v;
	char *tmp;

	sprintf(buf, format, *val);
	printf("%30s    [%s] ", prompt, buf);
	if (!fgets(buf, sizeof(buf), stdin))
		return;
	if (buf[strlen (buf) - 1] == '\n')
		buf[strlen (buf) - 1] = '\0';
	if (!buf[0])
		return;
	v = strtoul(buf, &tmp, 0);
	if (*tmp)
		com_err(com, 0, "Bad value - %s", buf);
	else
		*val = v;
}

static void modify_u32(char *com, const char *prompt,
		       const char *format, __u32 *val)
{
	char buf[200];
	unsigned long v;
	char *tmp;

	sprintf(buf, format, *val);
	printf("%30s    [%s] ", prompt, buf);
	if (!fgets(buf, sizeof(buf), stdin))
		return;
	if (buf[strlen (buf) - 1] == '\n')
		buf[strlen (buf) - 1] = '\0';
	if (!buf[0])
		return;
	v = strtoul(buf, &tmp, 0);
	if (*tmp)
		com_err(com, 0, "Bad value - %s", buf);
	else
		*val = v;
}


void do_modify_inode(int argc, char *argv[])
{
	struct ext2_inode inode;
	ext2_ino_t	inode_num;
	int 		i;
	unsigned char	*frag, *fsize;
	char		buf[80];
	int 		os;
	const char	*hex_format = "0x%x";
	const char	*octal_format = "0%o";
	const char	*decimal_format = "%d";
	const char	*unsignedlong_format = "%lu";

	if (common_inode_args_process(argc, argv, &inode_num, CHECK_FS_RW))
		return;

	os = current_fs->super->s_creator_os;

	if (debugfs_read_inode(inode_num, &inode, argv[1]))
		return;

	modify_u16(argv[0], "Mode", octal_format, &inode.i_mode);
	modify_u16(argv[0], "User ID", decimal_format, &inode.i_uid);
	modify_u16(argv[0], "Group ID", decimal_format, &inode.i_gid);
	modify_u32(argv[0], "Size", unsignedlong_format, &inode.i_size);
	modify_u32(argv[0], "Creation time", decimal_format, &inode.i_ctime);
	modify_u32(argv[0], "Modification time", decimal_format, &inode.i_mtime);
	modify_u32(argv[0], "Access time", decimal_format, &inode.i_atime);
	modify_u32(argv[0], "Deletion time", decimal_format, &inode.i_dtime);
	modify_u16(argv[0], "Link count", decimal_format, &inode.i_links_count);
	if (os == EXT2_OS_LINUX)
		modify_u16(argv[0], "Block count high", unsignedlong_format,
			   &inode.osd2.linux2.l_i_blocks_hi);
	modify_u32(argv[0], "Block count", unsignedlong_format, &inode.i_blocks);
	modify_u32(argv[0], "File flags", hex_format, &inode.i_flags);
	modify_u32(argv[0], "Generation", hex_format, &inode.i_generation);
#if 0
	modify_u32(argv[0], "Reserved1", decimal_format, &inode.i_reserved1);
#endif
	modify_u32(argv[0], "File acl", decimal_format, &inode.i_file_acl);
	if (LINUX_S_ISDIR(inode.i_mode))
		modify_u32(argv[0], "Directory acl", decimal_format, &inode.i_dir_acl);
	else
		modify_u32(argv[0], "High 32bits of size", decimal_format, &inode.i_size_high);

	if (os == EXT2_OS_HURD)
		modify_u32(argv[0], "Translator Block",
			    decimal_format, &inode.osd1.hurd1.h_i_translator);

	modify_u32(argv[0], "Fragment address", decimal_format, &inode.i_faddr);
	switch (os) {
	    case EXT2_OS_HURD:
		frag = &inode.osd2.hurd2.h_i_frag;
		fsize = &inode.osd2.hurd2.h_i_fsize;
		break;
	    default:
		frag = fsize = 0;
	}
	if (frag)
		modify_u8(argv[0], "Fragment number", decimal_format, frag);
	if (fsize)
		modify_u8(argv[0], "Fragment size", decimal_format, fsize);

	for (i=0;  i < EXT2_NDIR_BLOCKS; i++) {
		sprintf(buf, "Direct Block #%d", i);
		modify_u32(argv[0], buf, decimal_format, &inode.i_block[i]);
	}
	modify_u32(argv[0], "Indirect Block", decimal_format,
		    &inode.i_block[EXT2_IND_BLOCK]);
	modify_u32(argv[0], "Double Indirect Block", decimal_format,
		    &inode.i_block[EXT2_DIND_BLOCK]);
	modify_u32(argv[0], "Triple Indirect Block", decimal_format,
		    &inode.i_block[EXT2_TIND_BLOCK]);
	if (debugfs_write_inode(inode_num, &inode, argv[1]))
		return;
}
#endif /* READ_ONLY */

void do_change_working_dir(int argc, char *argv[])
{
	ext2_ino_t	inode;
	int		retval;

	if (common_inode_args_process(argc, argv, &inode, 0))
		return;

	retval = ext2fs_check_directory(current_fs, inode);
	if (retval) {
		com_err(argv[1], retval, 0);
		return;
	}
	cwd = inode;
	return;
}

void do_print_working_directory(int argc, char *argv[])
{
	int	retval;
	char	*pathname = NULL;

	if (common_args_process(argc, argv, 1, 1,
				"print_working_directory", "", 0))
		return;

	retval = ext2fs_get_pathname(current_fs, cwd, 0, &pathname);
	if (retval) {
		com_err(argv[0], retval,
			"while trying to get pathname of cwd");
	}
	printf("[pwd]   INODE: %6u  PATH: %s\n",
	       cwd, pathname ? pathname : "NULL");
        if (pathname) {
		free(pathname);
		pathname = NULL;
        }
	retval = ext2fs_get_pathname(current_fs, root, 0, &pathname);
	if (retval) {
		com_err(argv[0], retval,
			"while trying to get pathname of root");
	}
	printf("[root]  INODE: %6u  PATH: %s\n",
	       root, pathname ? pathname : "NULL");
	if (pathname) {
		free(pathname);
		pathname = NULL;
	}
	return;
}

#ifndef READ_ONLY
static void make_link(char *sourcename, char *destname)
{
	ext2_ino_t	ino;
	struct ext2_inode inode;
	int		retval;
	ext2_ino_t	dir;
	char		*dest, *cp, *base_name;

	/*
	 * Get the source inode
	 */
	ino = string_to_inode(sourcename);
	if (!ino)
		return;
	base_name = strrchr(sourcename, '/');
	if (base_name)
		base_name++;
	else
		base_name = sourcename;
	/*
	 * Figure out the destination.  First see if it exists and is
	 * a directory.
	 */
	if (! (retval=ext2fs_namei(current_fs, root, cwd, destname, &dir)))
		dest = base_name;
	else {
		/*
		 * OK, it doesn't exist.  See if it is
		 * '<dir>/basename' or 'basename'
		 */
		cp = strrchr(destname, '/');
		if (cp) {
			*cp = 0;
			dir = string_to_inode(destname);
			if (!dir)
				return;
			dest = cp+1;
		} else {
			dir = cwd;
			dest = destname;
		}
	}

	if (debugfs_read_inode(ino, &inode, sourcename))
		return;

	retval = ext2fs_link(current_fs, dir, dest, ino,
			     ext2_file_type(inode.i_mode));
	if (retval)
		com_err("make_link", retval, 0);
	return;
}


void do_link(int argc, char *argv[])
{
	if (common_args_process(argc, argv, 3, 3, "link",
				"<source file> <dest_name>", CHECK_FS_RW))
		return;

	make_link(argv[1], argv[2]);
}

static int mark_blocks_proc(ext2_filsys fs, blk64_t *blocknr,
			    e2_blkcnt_t blockcnt EXT2FS_ATTR((unused)),
			    blk64_t ref_block EXT2FS_ATTR((unused)),
			    int ref_offset EXT2FS_ATTR((unused)),
			    void *private EXT2FS_ATTR((unused)))
{
	blk64_t	block;

	block = *blocknr;
	ext2fs_block_alloc_stats2(fs, block, +1);
	return 0;
}

void do_undel(int argc, char *argv[])
{
	ext2_ino_t	ino;
	struct ext2_inode inode;

	if (common_args_process(argc, argv, 2, 3, "undelete",
				"<inode_num> [dest_name]",
				CHECK_FS_RW | CHECK_FS_BITMAPS))
		return;

	ino = string_to_inode(argv[1]);
	if (!ino)
		return;

	if (debugfs_read_inode(ino, &inode, argv[1]))
		return;

	if (ext2fs_test_inode_bitmap2(current_fs->inode_map, ino)) {
		com_err(argv[1], 0, "Inode is not marked as deleted");
		return;
	}

	/*
	 * XXX this function doesn't handle changing the links count on the
	 * parent directory when undeleting a directory.
	 */
	inode.i_links_count = LINUX_S_ISDIR(inode.i_mode) ? 2 : 1;
	inode.i_dtime = 0;

	if (debugfs_write_inode(ino, &inode, argv[0]))
		return;

	ext2fs_block_iterate3(current_fs, ino, BLOCK_FLAG_READ_ONLY, NULL,
			      mark_blocks_proc, NULL);

	ext2fs_inode_alloc_stats2(current_fs, ino, +1, 0);

	if (argc > 2)
		make_link(argv[1], argv[2]);
}

static void unlink_file_by_name(char *filename)
{
	int		retval;
	ext2_ino_t	dir;
	char		*base_name;

	base_name = strrchr(filename, '/');
	if (base_name) {
		*base_name++ = '\0';
		dir = string_to_inode(filename);
		if (!dir)
			return;
	} else {
		dir = cwd;
		base_name = filename;
	}
	retval = ext2fs_unlink(current_fs, dir, base_name, 0, 0);
	if (retval)
		com_err("unlink_file_by_name", retval, 0);
	return;
}

void do_unlink(int argc, char *argv[])
{
	if (common_args_process(argc, argv, 2, 2, "link",
				"<pathname>", CHECK_FS_RW))
		return;

	unlink_file_by_name(argv[1]);
}
#endif /* READ_ONLY */

void do_find_free_block(int argc, char *argv[])
{
	blk64_t	free_blk, goal, first_free = 0;
 	int		count;
	errcode_t	retval;
	char		*tmp;

	if ((argc > 3) || (argc==2 && *argv[1] == '?')) {
		com_err(argv[0], 0, "Usage: find_free_block [count [goal]]");
		return;
	}
	if (check_fs_open(argv[0]))
		return;

	if (argc > 1) {
		count = strtol(argv[1],&tmp,0);
		if (*tmp) {
			com_err(argv[0], 0, "Bad count - %s", argv[1]);
			return;
		}
 	} else
		count = 1;

	if (argc > 2) {
		goal = strtol(argv[2], &tmp, 0);
		if (*tmp) {
			com_err(argv[0], 0, "Bad goal - %s", argv[1]);
			return;
		}
	}
	else
		goal = current_fs->super->s_first_data_block;

	printf("Free blocks found: ");
	free_blk = goal - 1;
	while (count-- > 0) {
		retval = ext2fs_new_block2(current_fs, free_blk + 1, 0,
					   &free_blk);
		if (first_free) {
			if (first_free == free_blk)
				break;
		} else
			first_free = free_blk;
		if (retval) {
			com_err("ext2fs_new_block", retval, 0);
			return;
		} else
			printf("%llu ", free_blk);
	}
 	printf("\n");
}

void do_find_free_inode(int argc, char *argv[])
{
	ext2_ino_t	free_inode, dir;
	int		mode;
	int		retval;
	char		*tmp;

	if (argc > 3 || (argc>1 && *argv[1] == '?')) {
		com_err(argv[0], 0, "Usage: find_free_inode [dir] [mode]");
		return;
	}
	if (check_fs_open(argv[0]))
		return;

	if (argc > 1) {
		dir = strtol(argv[1], &tmp, 0);
		if (*tmp) {
			com_err(argv[0], 0, "Bad dir - %s", argv[1]);
			return;
		}
	}
	else
		dir = root;
	if (argc > 2) {
		mode = strtol(argv[2], &tmp, 0);
		if (*tmp) {
			com_err(argv[0], 0, "Bad mode - %s", argv[2]);
			return;
		}
	} else
		mode = 010755;

	retval = ext2fs_new_inode(current_fs, dir, mode, 0, &free_inode);
	if (retval)
		com_err("ext2fs_new_inode", retval, 0);
	else
		printf("Free inode found: %u\n", free_inode);
}

#ifndef READ_ONLY
<<<<<<< HEAD
static errcode_t copy_file(int fd, ext2_ino_t newfile, int bufsize, int make_holes)
{
	ext2_file_t	e2_file;
	errcode_t	retval;
	int		got;
	unsigned int	written;
	char		*buf;
	char		*ptr;
	char		*zero_buf;
	int		cmp;

	retval = ext2fs_file_open(current_fs, newfile,
				  EXT2_FILE_WRITE, &e2_file);
	if (retval)
		return retval;

	retval = ext2fs_get_mem(bufsize, &buf);
	if (retval) {
		com_err("copy_file", retval, "can't allocate buffer\n");
		return retval;
	}

	/* This is used for checking whether the whole block is zero */
	retval = ext2fs_get_memzero(bufsize, &zero_buf);
	if (retval) {
		com_err("copy_file", retval, "can't allocate buffer\n");
		ext2fs_free_mem(&buf);
		return retval;
	}

	while (1) {
		got = read(fd, buf, bufsize);
		if (got == 0)
			break;
		if (got < 0) {
			retval = errno;
			goto fail;
		}
		ptr = buf;

		/* Sparse copy */
		if (make_holes) {
			/* Check whether all is zero */
			cmp = memcmp(ptr, zero_buf, got);
			if (cmp == 0) {
				 /* The whole block is zero, make a hole */
				retval = ext2fs_file_lseek(e2_file, got, EXT2_SEEK_CUR, NULL);
				if (retval)
					goto fail;
				got = 0;
			}
		}

		/* Normal copy */
		while (got > 0) {
			retval = ext2fs_file_write(e2_file, ptr,
						   got, &written);
			if (retval)
				goto fail;

			got -= written;
			ptr += written;
		}
	}
	ext2fs_free_mem(&buf);
	ext2fs_free_mem(&zero_buf);
	retval = ext2fs_file_close(e2_file);
	return retval;

fail:
	ext2fs_free_mem(&buf);
	ext2fs_free_mem(&zero_buf);
	(void) ext2fs_file_close(e2_file);
	return retval;
}

=======
>>>>>>> 5ad810ec
void do_write(int argc, char *argv[])
{
	errcode_t	retval;

	if (common_args_process(argc, argv, 3, 3, "write",
				"<native file> <new file>", CHECK_FS_RW))
		return;

	if ((retval = do_write_internal(cwd, argv[1], argv[2])))
		com_err(argv[0], retval, 0);
<<<<<<< HEAD
		close(fd);
		return;
	}
	printf("Allocated inode: %u\n", newfile);
	retval = ext2fs_link(current_fs, cwd, argv[2], newfile,
			     EXT2_FT_REG_FILE);
	if (retval == EXT2_ET_DIR_NO_SPACE) {
		retval = ext2fs_expand_dir(current_fs, cwd);
		if (retval) {
			com_err(argv[0], retval, "while expanding directory");
			close(fd);
			return;
		}
		retval = ext2fs_link(current_fs, cwd, argv[2], newfile,
				     EXT2_FT_REG_FILE);
	}
	if (retval) {
		com_err(argv[2], retval, 0);
		close(fd);
		return;
	}
        if (ext2fs_test_inode_bitmap2(current_fs->inode_map,newfile))
		com_err(argv[0], 0, "Warning: inode already set");
	ext2fs_inode_alloc_stats2(current_fs, newfile, +1, 0);
	memset(&inode, 0, sizeof(inode));
	inode.i_mode = (statbuf.st_mode & ~LINUX_S_IFMT) | LINUX_S_IFREG;
	inode.i_atime = inode.i_ctime = inode.i_mtime =
		current_fs->now ? current_fs->now : time(0);
	inode.i_links_count = 1;
	inode.i_size = statbuf.st_size;
	if (EXT2_HAS_INCOMPAT_FEATURE(current_fs->super,
				      EXT4_FEATURE_INCOMPAT_INLINE_DATA)) {
		inode.i_flags |= EXT4_INLINE_DATA_FL;
	} else if (current_fs->super->s_feature_incompat &
		   EXT3_FEATURE_INCOMPAT_EXTENTS) {
		int i;
		struct ext3_extent_header *eh;

		eh = (struct ext3_extent_header *) &inode.i_block[0];
		eh->eh_depth = 0;
		eh->eh_entries = 0;
		eh->eh_magic = ext2fs_cpu_to_le16(EXT3_EXT_MAGIC);
		i = (sizeof(inode.i_block) - sizeof(*eh)) /
			sizeof(struct ext3_extent);
		eh->eh_max = ext2fs_cpu_to_le16(i);
		inode.i_flags |= EXT4_EXTENTS_FL;
	}
	if (debugfs_write_new_inode(newfile, &inode, argv[0])) {
		close(fd);
		return;
	}
	if (inode.i_flags & EXT4_INLINE_DATA_FL) {
		retval = ext2fs_inline_data_init(current_fs, newfile);
		if (retval)
			return;
	}
	if (LINUX_S_ISREG(inode.i_mode)) {
		if (statbuf.st_blocks < statbuf.st_size / S_BLKSIZE) {
			make_holes = 1;
			/*
			 * Use I/O blocksize as buffer size when
			 * copying sparse files.
			 */
			bufsize = statbuf.st_blksize;
		}
		retval = copy_file(fd, newfile, bufsize, make_holes);
		if (retval)
			com_err("copy_file", retval, 0);
	}
	close(fd);
=======
>>>>>>> 5ad810ec
}

void do_mknod(int argc, char *argv[])
{
	unsigned long	mode, major, minor;
	errcode_t 	retval;
	int		filetype, nr;
	struct stat	st;

	if (check_fs_open(argv[0]))
		return;
	if (argc < 3 || argv[2][1]) {
	usage:
		com_err(argv[0], 0, "Usage: mknod <name> [p| [c|b] <major> <minor>]");
		return;
	}

	mode = minor = major = 0;
	switch (argv[2][0]) {
		case 'p':
			st.st_mode = S_IFIFO;
			nr = 3;
			break;
		case 'c':
			st.st_mode = S_IFCHR;
			nr = 5;
			break;
		case 'b':
			st.st_mode = S_IFBLK;
			nr = 5;
			break;
		default:
			nr = 0;
	}

	if (nr == 5) {
		major = strtoul(argv[3], argv+3, 0);
		minor = strtoul(argv[4], argv+4, 0);
		if (major > 65535 || minor > 65535 || argv[3][0] || argv[4][0])
			nr = 0;
	}

	if (argc != nr)
		goto usage;

	st.st_rdev = makedev(major, minor);
	if ((retval = do_mknod_internal(cwd, argv[1], &st)))
		com_err(argv[0], retval, 0);
}

void do_mkdir(int argc, char *argv[])
{
	errcode_t retval;

	if (common_args_process(argc, argv, 2, 2, "mkdir",
				"<filename>", CHECK_FS_RW))
		return;

	if ((retval = do_mkdir_internal(cwd, argv[1], NULL)))
		com_err(argv[0], retval, 0);

}

static int release_blocks_proc(ext2_filsys fs, blk64_t *blocknr,
			       e2_blkcnt_t blockcnt EXT2FS_ATTR((unused)),
			       blk64_t ref_block EXT2FS_ATTR((unused)),
			       int ref_offset EXT2FS_ATTR((unused)),
			       void *private EXT2FS_ATTR((unused)))
{
	blk64_t	block;

	block = *blocknr;
	ext2fs_block_alloc_stats2(fs, block, -1);
	return 0;
}

static void kill_file_by_inode(ext2_ino_t inode)
{
	struct ext2_inode inode_buf;

	if (debugfs_read_inode(inode, &inode_buf, 0))
		return;
	inode_buf.i_dtime = current_fs->now ? current_fs->now : time(0);
	if (debugfs_write_inode(inode, &inode_buf, 0))
		return;
	if (ext2fs_inode_has_valid_blocks2(current_fs, &inode_buf)) {
		ext2fs_block_iterate3(current_fs, inode, BLOCK_FLAG_READ_ONLY,
				      NULL, release_blocks_proc, NULL);
	}
	printf("\n");
	ext2fs_inode_alloc_stats2(current_fs, inode, -1,
				  LINUX_S_ISDIR(inode_buf.i_mode));
}


void do_kill_file(int argc, char *argv[])
{
	ext2_ino_t inode_num;

	if (common_inode_args_process(argc, argv, &inode_num, CHECK_FS_RW))
		return;

	kill_file_by_inode(inode_num);
}

void do_rm(int argc, char *argv[])
{
	int retval;
	ext2_ino_t inode_num;
	struct ext2_inode inode;

	if (common_args_process(argc, argv, 2, 2, "rm",
				"<filename>", CHECK_FS_RW))
		return;

	retval = ext2fs_namei(current_fs, root, cwd, argv[1], &inode_num);
	if (retval) {
		com_err(argv[0], retval, "while trying to resolve filename");
		return;
	}

	if (debugfs_read_inode(inode_num, &inode, argv[0]))
		return;

	if (LINUX_S_ISDIR(inode.i_mode)) {
		com_err(argv[0], 0, "file is a directory");
		return;
	}

	--inode.i_links_count;
	if (debugfs_write_inode(inode_num, &inode, argv[0]))
		return;

	unlink_file_by_name(argv[1]);
	if (inode.i_links_count == 0)
		kill_file_by_inode(inode_num);
}

struct rd_struct {
	ext2_ino_t	parent;
	int		empty;
};

static int rmdir_proc(ext2_ino_t dir EXT2FS_ATTR((unused)),
		      int	entry EXT2FS_ATTR((unused)),
		      struct ext2_dir_entry *dirent,
		      int	offset EXT2FS_ATTR((unused)),
		      int	blocksize EXT2FS_ATTR((unused)),
		      char	*buf EXT2FS_ATTR((unused)),
		      void	*private)
{
	struct rd_struct *rds = (struct rd_struct *) private;

	if (dirent->inode == 0)
		return 0;
	if ((ext2fs_dirent_name_len(dirent) == 1) && (dirent->name[0] == '.'))
		return 0;
	if ((ext2fs_dirent_name_len(dirent) == 2) && (dirent->name[0] == '.') &&
	    (dirent->name[1] == '.')) {
		rds->parent = dirent->inode;
		return 0;
	}
	rds->empty = 0;
	return 0;
}

void do_rmdir(int argc, char *argv[])
{
	int retval;
	ext2_ino_t inode_num;
	struct ext2_inode inode;
	struct rd_struct rds;

	if (common_args_process(argc, argv, 2, 2, "rmdir",
				"<filename>", CHECK_FS_RW))
		return;

	retval = ext2fs_namei(current_fs, root, cwd, argv[1], &inode_num);
	if (retval) {
		com_err(argv[0], retval, "while trying to resolve filename");
		return;
	}

	if (debugfs_read_inode(inode_num, &inode, argv[0]))
		return;

	if (!LINUX_S_ISDIR(inode.i_mode)) {
		com_err(argv[0], 0, "file is not a directory");
		return;
	}

	rds.parent = 0;
	rds.empty = 1;

	retval = ext2fs_dir_iterate2(current_fs, inode_num, 0,
				    0, rmdir_proc, &rds);
	if (retval) {
		com_err(argv[0], retval, "while iterating over directory");
		return;
	}
	if (rds.empty == 0) {
		com_err(argv[0], 0, "directory not empty");
		return;
	}

	inode.i_links_count = 0;
	if (debugfs_write_inode(inode_num, &inode, argv[0]))
		return;

	unlink_file_by_name(argv[1]);
	kill_file_by_inode(inode_num);

	if (rds.parent) {
		if (debugfs_read_inode(rds.parent, &inode, argv[0]))
			return;
		if (inode.i_links_count > 1)
			inode.i_links_count--;
		if (debugfs_write_inode(rds.parent, &inode, argv[0]))
			return;
	}
}
#endif /* READ_ONLY */

void do_show_debugfs_params(int argc EXT2FS_ATTR((unused)),
			    char *argv[] EXT2FS_ATTR((unused)))
{
	if (current_fs)
		printf("Open mode: read-%s\n",
		       current_fs->flags & EXT2_FLAG_RW ? "write" : "only");
	printf("Filesystem in use: %s\n",
	       current_fs ? current_fs->device_name : "--none--");
}

#ifndef READ_ONLY
void do_expand_dir(int argc, char *argv[])
{
	ext2_ino_t inode;
	int retval;

	if (common_inode_args_process(argc, argv, &inode, CHECK_FS_RW))
		return;

	retval = ext2fs_expand_dir(current_fs, inode);
	if (retval)
		com_err("ext2fs_expand_dir", retval, 0);
	return;
}

void do_features(int argc, char *argv[])
{
	int	i;

	if (check_fs_open(argv[0]))
		return;

	if ((argc != 1) && check_fs_read_write(argv[0]))
		return;
	for (i=1; i < argc; i++) {
		if (e2p_edit_feature(argv[i],
				     &current_fs->super->s_feature_compat, 0))
			com_err(argv[0], 0, "Unknown feature: %s\n",
				argv[i]);
		else
			ext2fs_mark_super_dirty(current_fs);
	}
	print_features(current_fs->super, stdout);
}
#endif /* READ_ONLY */

void do_bmap(int argc, char *argv[])
{
	ext2_ino_t	ino;
	blk64_t		blk, pblk;
	int		err;
	errcode_t	errcode;

	if (common_args_process(argc, argv, 3, 3, argv[0],
				"<file> logical_blk", 0))
		return;

	ino = string_to_inode(argv[1]);
	if (!ino)
		return;
	err = strtoblk(argv[0], argv[2], "logical block", &blk);
	if (err)
		return;

	errcode = ext2fs_bmap2(current_fs, ino, 0, 0, 0, blk, 0, &pblk);
	if (errcode) {
		com_err(argv[0], errcode,
			"while mapping logical block %llu\n", blk);
		return;
	}
	printf("%llu\n", pblk);
}

void do_imap(int argc, char *argv[])
{
	ext2_ino_t	ino;
	unsigned long 	group, block, block_nr, offset;

	if (common_args_process(argc, argv, 2, 2, argv[0],
				"<file>", 0))
		return;
	ino = string_to_inode(argv[1]);
	if (!ino)
		return;

	group = (ino - 1) / EXT2_INODES_PER_GROUP(current_fs->super);
	offset = ((ino - 1) % EXT2_INODES_PER_GROUP(current_fs->super)) *
		EXT2_INODE_SIZE(current_fs->super);
	block = offset >> EXT2_BLOCK_SIZE_BITS(current_fs->super);
	if (!ext2fs_inode_table_loc(current_fs, (unsigned)group)) {
		com_err(argv[0], 0, "Inode table for group %lu is missing\n",
			group);
		return;
	}
	block_nr = ext2fs_inode_table_loc(current_fs, (unsigned)group) +
		block;
	offset &= (EXT2_BLOCK_SIZE(current_fs->super) - 1);

	printf("Inode %d is part of block group %lu\n"
	       "\tlocated at block %lu, offset 0x%04lx\n", ino, group,
	       block_nr, offset);

}

#ifndef READ_ONLY
void do_set_current_time(int argc, char *argv[])
{
	time_t now;

	if (common_args_process(argc, argv, 2, 2, argv[0],
				"<time>", 0))
		return;

	now = string_to_time(argv[1]);
	if (now == ((time_t) -1)) {
		com_err(argv[0], 0, "Couldn't parse argument as a time: %s\n",
			argv[1]);
		return;

	} else {
		printf("Setting current time to %s\n", time_to_string(now));
		current_fs->now = now;
	}
}
#endif /* READ_ONLY */

static int find_supp_feature(__u32 *supp, int feature_type, char *name)
{
	int compat, bit, ret;
	unsigned int feature_mask;

	if (name) {
		if (feature_type == E2P_FS_FEATURE)
			ret = e2p_string2feature(name, &compat, &feature_mask);
		else
			ret = e2p_jrnl_string2feature(name, &compat,
						      &feature_mask);
		if (ret)
			return ret;

		if (!(supp[compat] & feature_mask))
			return 1;
	} else {
	        for (compat = 0; compat < 3; compat++) {
		        for (bit = 0, feature_mask = 1; bit < 32;
			     bit++, feature_mask <<= 1) {
			        if (supp[compat] & feature_mask) {
					if (feature_type == E2P_FS_FEATURE)
						fprintf(stdout, " %s",
						e2p_feature2string(compat,
						feature_mask));
					else
						fprintf(stdout, " %s",
						e2p_jrnl_feature2string(compat,
						feature_mask));
				}
	        	}
		}
	        fprintf(stdout, "\n");
	}

	return 0;
}

void do_supported_features(int argc, char *argv[])
{
        int	ret;
	__u32	supp[3] = { EXT2_LIB_FEATURE_COMPAT_SUPP,
			    EXT2_LIB_FEATURE_INCOMPAT_SUPP,
			    EXT2_LIB_FEATURE_RO_COMPAT_SUPP };
	__u32	jrnl_supp[3] = { JFS_KNOWN_COMPAT_FEATURES,
				 JFS_KNOWN_INCOMPAT_FEATURES,
				 JFS_KNOWN_ROCOMPAT_FEATURES };

	if (argc > 1) {
		ret = find_supp_feature(supp, E2P_FS_FEATURE, argv[1]);
		if (ret) {
			ret = find_supp_feature(jrnl_supp, E2P_JOURNAL_FEATURE,
						argv[1]);
		}
		if (ret)
			com_err(argv[0], 0, "Unknown feature: %s\n", argv[1]);
		else
			fprintf(stdout, "Supported feature: %s\n", argv[1]);
	} else {
		fprintf(stdout, "Supported features:");
		ret = find_supp_feature(supp, E2P_FS_FEATURE, NULL);
		ret = find_supp_feature(jrnl_supp, E2P_JOURNAL_FEATURE, NULL);
	}
}

#ifndef READ_ONLY
void do_punch(int argc, char *argv[])
{
	ext2_ino_t	ino;
	blk64_t		start, end;
	int		err;
	errcode_t	errcode;

	if (common_args_process(argc, argv, 3, 4, argv[0],
				"<file> start_blk [end_blk]",
				CHECK_FS_RW | CHECK_FS_BITMAPS))
		return;

	ino = string_to_inode(argv[1]);
	if (!ino)
		return;
	err = strtoblk(argv[0], argv[2], "logical block", &start);
	if (err)
		return;
	if (argc == 4) {
		err = strtoblk(argv[0], argv[3], "logical block", &end);
		if (err)
			return;
	} else
		end = ~0;

	errcode = ext2fs_punch(current_fs, ino, 0, 0, start, end);

	if (errcode) {
		com_err(argv[0], errcode,
			"while truncating inode %u from %llu to %llu\n", ino,
			(unsigned long long) start, (unsigned long long) end);
		return;
	}
}
#endif /* READ_ONLY */

void do_symlink(int argc, char *argv[])
{
	errcode_t	retval;

	if (common_args_process(argc, argv, 3, 3, "symlink",
				"<filename> <target>", CHECK_FS_RW))
		return;

	if ((retval = do_symlink_internal(cwd, argv[1], argv[2])))
		com_err(argv[0], retval, 0);

}

void do_dump_mmp(int argc EXT2FS_ATTR((unused)), char *argv[])
{
#if CONFIG_MMP
	struct ext2_super_block *sb;
	struct mmp_struct *mmp_s;
	time_t t;
	errcode_t retval = 0;

	if (check_fs_open(argv[0]))
		return;

	sb  = current_fs->super;

	if (current_fs->mmp_buf == NULL) {
		retval = ext2fs_get_mem(current_fs->blocksize,
					&current_fs->mmp_buf);
		if (retval) {
			com_err(argv[0], retval, "allocating MMP buffer.\n");
			return;
		}
	}

	mmp_s = current_fs->mmp_buf;

	retval = ext2fs_mmp_read(current_fs, current_fs->super->s_mmp_block,
				 current_fs->mmp_buf);
	if (retval) {
		com_err(argv[0], retval, "reading MMP block.\n");
		return;
	}

	t = mmp_s->mmp_time;
	fprintf(stdout, "block_number: %llu\n", current_fs->super->s_mmp_block);
	fprintf(stdout, "update_interval: %d\n",
		current_fs->super->s_mmp_update_interval);
	fprintf(stdout, "check_interval: %d\n", mmp_s->mmp_check_interval);
	fprintf(stdout, "sequence: %08x\n", mmp_s->mmp_seq);
	fprintf(stdout, "time: %lld -- %s", mmp_s->mmp_time, ctime(&t));
	fprintf(stdout, "node_name: %s\n", mmp_s->mmp_nodename);
	fprintf(stdout, "device_name: %s\n", mmp_s->mmp_bdevname);
	fprintf(stdout, "magic: 0x%x\n", mmp_s->mmp_magic);
	fprintf(stdout, "checksum: 0x%08x\n", mmp_s->mmp_checksum);
#else
	fprintf(stdout, "MMP is unsupported, please recompile with "
	                "--enable-mmp\n");
#endif
}

static int source_file(const char *cmd_file, int ss_idx)
{
	FILE		*f;
	char		buf[BUFSIZ];
	char		*cp;
	int		exit_status = 0;
	int		retval;

	if (strcmp(cmd_file, "-") == 0)
		f = stdin;
	else {
		f = fopen(cmd_file, "r");
		if (!f) {
			perror(cmd_file);
			exit(1);
		}
	}
	fflush(stdout);
	fflush(stderr);
	setbuf(stdout, NULL);
	setbuf(stderr, NULL);
	while (!feof(f)) {
		if (fgets(buf, sizeof(buf), f) == NULL)
			break;
		cp = strchr(buf, '\n');
		if (cp)
			*cp = 0;
		cp = strchr(buf, '\r');
		if (cp)
			*cp = 0;
		printf("debugfs: %s\n", buf);
		retval = ss_execute_line(ss_idx, buf);
		if (retval) {
			ss_perror(ss_idx, retval, buf);
			exit_status++;
		}
	}
	if (f != stdin)
		fclose(f);
	return exit_status;
}

int main(int argc, char **argv)
{
	int		retval;
	const char	*usage = 
		"Usage: %s [-b blocksize] [-s superblock] [-f cmd_file] "
		"[-R request] [-V] ["
#ifndef READ_ONLY
		"[-w] "
#endif
		"[-c] device]";
	int		c;
	int		open_flags = EXT2_FLAG_SOFTSUPP_FEATURES | EXT2_FLAG_64BITS;
	char		*request = 0;
	int		exit_status = 0;
	char		*cmd_file = 0;
	blk64_t		superblock = 0;
	blk64_t		blocksize = 0;
	int		catastrophic = 0;
	char		*data_filename = 0;
#ifdef READ_ONLY
	const char	*opt_string = "nicR:f:b:s:Vd:D";
#else
	const char	*opt_string = "niwcR:f:b:s:Vd:D";
#endif

	if (debug_prog_name == 0)
#ifdef READ_ONLY
		debug_prog_name = "rdebugfs";
#else
		debug_prog_name = "debugfs";
#endif
	add_error_table(&et_ext2_error_table);
	fprintf (stderr, "%s %s (%s)\n", debug_prog_name,
		 E2FSPROGS_VERSION, E2FSPROGS_DATE);

	while ((c = getopt (argc, argv, opt_string)) != EOF) {
		switch (c) {
		case 'R':
			request = optarg;
			break;
		case 'f':
			cmd_file = optarg;
			break;
		case 'd':
			data_filename = optarg;
			break;
		case 'i':
			open_flags |= EXT2_FLAG_IMAGE_FILE;
			break;
		case 'n':
			open_flags |= EXT2_FLAG_IGNORE_CSUM_ERRORS;
			break;
#ifndef READ_ONLY
		case 'w':
			open_flags |= EXT2_FLAG_RW;
			break;
#endif
		case 'D':
			open_flags |= EXT2_FLAG_DIRECT_IO;
			break;
		case 'b':
			blocksize = parse_ulong(optarg, argv[0],
						"block size", 0);
			break;
		case 's':
			retval = strtoblk(argv[0], optarg,
					  "superblock block number",
					  &superblock);
			if (retval)
				return 1;
			break;
		case 'c':
			catastrophic = 1;
			break;
		case 'V':
			/* Print version number and exit */
			fprintf(stderr, "\tUsing %s\n",
				error_message(EXT2_ET_BASE));
			exit(0);
		default:
			com_err(argv[0], 0, usage, debug_prog_name);
			return 1;
		}
	}
	if (optind < argc)
		open_filesystem(argv[optind], open_flags,
				superblock, blocksize, catastrophic,
				data_filename);

	sci_idx = ss_create_invocation(debug_prog_name, "0.0", (char *) NULL,
				       &debug_cmds, &retval);
	if (retval) {
		ss_perror(sci_idx, retval, "creating invocation");
		exit(1);
	}
	ss_get_readline(sci_idx);

	(void) ss_add_request_table (sci_idx, &ss_std_requests, 1, &retval);
	if (retval) {
		ss_perror(sci_idx, retval, "adding standard requests");
		exit (1);
	}
	if (extra_cmds)
		ss_add_request_table (sci_idx, extra_cmds, 1, &retval);
	if (retval) {
		ss_perror(sci_idx, retval, "adding extra requests");
		exit (1);
	}
	if (request) {
		retval = 0;
		retval = ss_execute_line(sci_idx, request);
		if (retval) {
			ss_perror(sci_idx, retval, request);
			exit_status++;
		}
	} else if (cmd_file) {
		exit_status = source_file(cmd_file, sci_idx);
	} else {
		ss_listen(sci_idx);
	}

	ss_delete_invocation(sci_idx);

	if (current_fs)
		close_filesystem();

	remove_error_table(&et_ext2_error_table);
	return exit_status;
}<|MERGE_RESOLUTION|>--- conflicted
+++ resolved
@@ -1598,85 +1598,6 @@
 }
 
 #ifndef READ_ONLY
-<<<<<<< HEAD
-static errcode_t copy_file(int fd, ext2_ino_t newfile, int bufsize, int make_holes)
-{
-	ext2_file_t	e2_file;
-	errcode_t	retval;
-	int		got;
-	unsigned int	written;
-	char		*buf;
-	char		*ptr;
-	char		*zero_buf;
-	int		cmp;
-
-	retval = ext2fs_file_open(current_fs, newfile,
-				  EXT2_FILE_WRITE, &e2_file);
-	if (retval)
-		return retval;
-
-	retval = ext2fs_get_mem(bufsize, &buf);
-	if (retval) {
-		com_err("copy_file", retval, "can't allocate buffer\n");
-		return retval;
-	}
-
-	/* This is used for checking whether the whole block is zero */
-	retval = ext2fs_get_memzero(bufsize, &zero_buf);
-	if (retval) {
-		com_err("copy_file", retval, "can't allocate buffer\n");
-		ext2fs_free_mem(&buf);
-		return retval;
-	}
-
-	while (1) {
-		got = read(fd, buf, bufsize);
-		if (got == 0)
-			break;
-		if (got < 0) {
-			retval = errno;
-			goto fail;
-		}
-		ptr = buf;
-
-		/* Sparse copy */
-		if (make_holes) {
-			/* Check whether all is zero */
-			cmp = memcmp(ptr, zero_buf, got);
-			if (cmp == 0) {
-				 /* The whole block is zero, make a hole */
-				retval = ext2fs_file_lseek(e2_file, got, EXT2_SEEK_CUR, NULL);
-				if (retval)
-					goto fail;
-				got = 0;
-			}
-		}
-
-		/* Normal copy */
-		while (got > 0) {
-			retval = ext2fs_file_write(e2_file, ptr,
-						   got, &written);
-			if (retval)
-				goto fail;
-
-			got -= written;
-			ptr += written;
-		}
-	}
-	ext2fs_free_mem(&buf);
-	ext2fs_free_mem(&zero_buf);
-	retval = ext2fs_file_close(e2_file);
-	return retval;
-
-fail:
-	ext2fs_free_mem(&buf);
-	ext2fs_free_mem(&zero_buf);
-	(void) ext2fs_file_close(e2_file);
-	return retval;
-}
-
-=======
->>>>>>> 5ad810ec
 void do_write(int argc, char *argv[])
 {
 	errcode_t	retval;
@@ -1687,79 +1608,6 @@
 
 	if ((retval = do_write_internal(cwd, argv[1], argv[2])))
 		com_err(argv[0], retval, 0);
-<<<<<<< HEAD
-		close(fd);
-		return;
-	}
-	printf("Allocated inode: %u\n", newfile);
-	retval = ext2fs_link(current_fs, cwd, argv[2], newfile,
-			     EXT2_FT_REG_FILE);
-	if (retval == EXT2_ET_DIR_NO_SPACE) {
-		retval = ext2fs_expand_dir(current_fs, cwd);
-		if (retval) {
-			com_err(argv[0], retval, "while expanding directory");
-			close(fd);
-			return;
-		}
-		retval = ext2fs_link(current_fs, cwd, argv[2], newfile,
-				     EXT2_FT_REG_FILE);
-	}
-	if (retval) {
-		com_err(argv[2], retval, 0);
-		close(fd);
-		return;
-	}
-        if (ext2fs_test_inode_bitmap2(current_fs->inode_map,newfile))
-		com_err(argv[0], 0, "Warning: inode already set");
-	ext2fs_inode_alloc_stats2(current_fs, newfile, +1, 0);
-	memset(&inode, 0, sizeof(inode));
-	inode.i_mode = (statbuf.st_mode & ~LINUX_S_IFMT) | LINUX_S_IFREG;
-	inode.i_atime = inode.i_ctime = inode.i_mtime =
-		current_fs->now ? current_fs->now : time(0);
-	inode.i_links_count = 1;
-	inode.i_size = statbuf.st_size;
-	if (EXT2_HAS_INCOMPAT_FEATURE(current_fs->super,
-				      EXT4_FEATURE_INCOMPAT_INLINE_DATA)) {
-		inode.i_flags |= EXT4_INLINE_DATA_FL;
-	} else if (current_fs->super->s_feature_incompat &
-		   EXT3_FEATURE_INCOMPAT_EXTENTS) {
-		int i;
-		struct ext3_extent_header *eh;
-
-		eh = (struct ext3_extent_header *) &inode.i_block[0];
-		eh->eh_depth = 0;
-		eh->eh_entries = 0;
-		eh->eh_magic = ext2fs_cpu_to_le16(EXT3_EXT_MAGIC);
-		i = (sizeof(inode.i_block) - sizeof(*eh)) /
-			sizeof(struct ext3_extent);
-		eh->eh_max = ext2fs_cpu_to_le16(i);
-		inode.i_flags |= EXT4_EXTENTS_FL;
-	}
-	if (debugfs_write_new_inode(newfile, &inode, argv[0])) {
-		close(fd);
-		return;
-	}
-	if (inode.i_flags & EXT4_INLINE_DATA_FL) {
-		retval = ext2fs_inline_data_init(current_fs, newfile);
-		if (retval)
-			return;
-	}
-	if (LINUX_S_ISREG(inode.i_mode)) {
-		if (statbuf.st_blocks < statbuf.st_size / S_BLKSIZE) {
-			make_holes = 1;
-			/*
-			 * Use I/O blocksize as buffer size when
-			 * copying sparse files.
-			 */
-			bufsize = statbuf.st_blksize;
-		}
-		retval = copy_file(fd, newfile, bufsize, make_holes);
-		if (retval)
-			com_err("copy_file", retval, 0);
-	}
-	close(fd);
-=======
->>>>>>> 5ad810ec
 }
 
 void do_mknod(int argc, char *argv[])
