/*
 * Compatibility header file for e2fsck which should be included
 * instead of linux/jfs.h
 *
 * Copyright (C) 2000 Stephen C. Tweedie
 *
 * This file may be redistributed under the terms of the
 * GNU General Public License version 2 or at your discretion
 * any later version.
 */
#ifndef _JFS_USER_H
#define _JFS_USER_H

#include "config.h"

#ifdef DEBUGFS
#include <stdio.h>
#include <stdlib.h>
#if EXT2_FLAT_INCLUDES
#include "ext2_fs.h"
#include "ext2fs.h"
#include "blkid.h"
#else
#include "ext2fs/ext2_fs.h"
#include "ext2fs/ext2fs.h"
#include "blkid/blkid.h"
#endif
#else
/*
 * Pull in the definition of the e2fsck context structure
 */
#include "e2fsck.h"
#endif

#if __STDC_VERSION__ < 199901L
# if __GNUC__ >= 2 || _MSC_VER >= 1300
#  define __func__ __FUNCTION__
# else
#  define __func__ "<unknown>"
# endif
#endif

struct buffer_head {
#ifdef DEBUGFS
	ext2_filsys	b_fs;
#else
	e2fsck_t	b_ctx;
#endif
	io_channel	b_io;
	int		b_size;
	int		b_err;
	unsigned int	b_dirty:1;
	unsigned int	b_uptodate:1;
	unsigned long long b_blocknr;
	char		b_data[4096];
};

struct inode {
#ifdef DEBUGFS
	ext2_filsys	i_fs;
#else
	e2fsck_t	i_ctx;
#endif
	ext2_ino_t	i_ino;
	struct ext2_inode i_ext2;
};

struct kdev_s {
#ifdef DEBUGFS
	ext2_filsys	k_fs;
#else
	e2fsck_t	k_ctx;
#endif
	int		k_dev;
};

#define K_DEV_FS	1
#define K_DEV_JOURNAL	2

#define lock_buffer(bh) do {} while (0)
#define unlock_buffer(bh) do {} while (0)
#define buffer_req(bh) 1
#define do_readahead(journal, start) do {} while (0)

typedef struct kmem_cache {
	int	object_length;
} kmem_cache_t;

#define kmem_cache_alloc(cache, flags) malloc((cache)->object_length)
#define kmem_cache_free(cache, obj) free(obj)
#define kmem_cache_create(name, len, a, b, c) do_cache_create(len)
#define kmem_cache_destroy(cache) do_cache_destroy(cache)
#define kmalloc(len, flags) malloc(len)
#define kfree(p) free(p)

<<<<<<< HEAD
static inline void *kmalloc_array(unsigned n, unsigned size,
				  int flags EXT2FS_ATTR((unused)))
{
	if (n && (~0U)/n < size)
		return NULL;
	return malloc(n * size);
}

=======
>>>>>>> 704b18b9
#define cond_resched()	do { } while (0)

#define __init

/*
 * Now pull in the real linux/jfs.h definitions.
 */
#include <ext2fs/kernel-jbd.h>

/*
 * We use the standard libext2fs portability tricks for inline
 * functions.
 */
#ifdef NO_INLINE_FUNCS
extern kmem_cache_t *do_cache_create(int len);
extern void do_cache_destroy(kmem_cache_t *cache);
extern size_t journal_tag_bytes(journal_t *journal);
extern __u32 __hash_32(__u32 val);
extern __u32 hash_32(__u32 val, unsigned int bits);
extern __u32 hash_64(__u64 val, unsigned int bits);
extern void *kmalloc_array(unsigned n, unsigned size, int flags);
extern __u32 jbd2_chksum(journal_t *j, __u32 crc, const void *address,
			 unsigned int length);
extern void jbd2_descriptor_block_csum_set(journal_t *j,
					   struct buffer_head *bh);
#endif

#if (defined(E2FSCK_INCLUDE_INLINE_FUNCS) || !defined(NO_INLINE_FUNCS))
#ifdef E2FSCK_INCLUDE_INLINE_FUNCS
#if (__STDC_VERSION__ >= 199901L)
#define _INLINE_ extern inline
#else
#define _INLINE_ inline
#endif
#else /* !E2FSCK_INCLUDE_INLINE FUNCS */
#if (__STDC_VERSION__ >= 199901L)
#define _INLINE_ inline
#else /* not C99 */
#ifdef __GNUC__
#define _INLINE_ extern __inline__
#else				/* For Watcom C */
#define _INLINE_ extern inline
#endif /* __GNUC__ */
#endif /* __STDC_VERSION__ >= 199901L */
#endif /* E2FSCK_INCLUDE_INLINE_FUNCS */

_INLINE_ kmem_cache_t *do_cache_create(int len)
{
	kmem_cache_t *new_cache;

	new_cache = malloc(sizeof(*new_cache));
	if (new_cache)
		new_cache->object_length = len;
	return new_cache;
}

_INLINE_ void do_cache_destroy(kmem_cache_t *cache)
{
	free(cache);
}

/* generic hashing taken from the Linux kernel */
#define GOLDEN_RATIO_32 0x61C88647
#define GOLDEN_RATIO_64 0x61C8864680B583EBull

_INLINE_ __u32 __hash_32(__u32 val)
{
	return val * GOLDEN_RATIO_32;
}

_INLINE_ __u32 hash_32(__u32 val, unsigned int bits)
{
	/* High bits are more random, so use them. */
	return __hash_32(val) >> (32 - bits);
}

_INLINE_ __u32 hash_64(__u64 val, unsigned int bits)
{
	if (sizeof(long) >= 8) {
		/* 64x64-bit multiply is efficient on all 64-bit processors */
		return val * GOLDEN_RATIO_64 >> (64 - bits);
	} else {
		/* Hash 64 bits using only 32x32-bit multiply. */
		return hash_32((__u32)val ^ __hash_32(val >> 32), bits);
	}
}

_INLINE_ void *kmalloc_array(unsigned n, unsigned size,
			     int flags EXT2FS_ATTR((unused)))
{
	if (n && (~0U)/n < size)
		return NULL;
	return malloc(n * size);
}

_INLINE_ __u32 jbd2_chksum(journal_t *j EXT2FS_ATTR((unused)),
			   __u32 crc, const void *address,
			   unsigned int length)
{
	return ext2fs_crc32c_le(crc, address, length);
}

_INLINE_ void jbd2_descriptor_block_csum_set(journal_t *j,
					     struct buffer_head *bh)
{
	struct jbd2_journal_block_tail *tail;
	__u32 csum;

	if (!jbd2_journal_has_csum_v2or3(j))
		return;

	tail = (struct jbd2_journal_block_tail *)(bh->b_data + j->j_blocksize -
			sizeof(struct jbd2_journal_block_tail));
	tail->t_checksum = 0;
	csum = jbd2_chksum(j, j->j_csum_seed, bh->b_data, j->j_blocksize);
	tail->t_checksum = cpu_to_be32(csum);
}
#undef _INLINE_
#endif

/*
 * Kernel compatibility functions are defined in journal.c
 */
int jbd2_journal_bmap(journal_t *journal, unsigned long block,
		      unsigned long long *phys);
struct buffer_head *getblk(kdev_t ctx, unsigned long long blocknr,
			   int blocksize);
int sync_blockdev(kdev_t kdev);
void ll_rw_block(int rw, int op_flags, int nr, struct buffer_head *bh[]);
void mark_buffer_dirty(struct buffer_head *bh);
void mark_buffer_uptodate(struct buffer_head *bh, int val);
void brelse(struct buffer_head *bh);
int buffer_uptodate(struct buffer_head *bh);
void wait_on_buffer(struct buffer_head *bh);

/*
 * Define newer 2.5 interfaces
 */
#define __getblk(dev, blocknr, blocksize) getblk(dev, blocknr, blocksize)
#define set_buffer_uptodate(bh) mark_buffer_uptodate(bh, 1)

#ifdef DEBUGFS
#include <assert.h>
#undef J_ASSERT
#define J_ASSERT(x)	assert(x)

#define JSB_HAS_INCOMPAT_FEATURE(jsb, mask)				\
	((jsb)->s_header.h_blocktype == ext2fs_cpu_to_be32(JBD2_SUPERBLOCK_V2) &&	\
	 ((jsb)->s_feature_incompat & ext2fs_cpu_to_be32((mask))))
#else  /* !DEBUGFS */

extern e2fsck_t e2fsck_global_ctx;  /* Try your very best not to use this! */

#define J_ASSERT(assert)						\
	do { if (!(assert)) {						\
		printf ("Assertion failure in %s() at %s line %d: "	\
			"\"%s\"\n",					\
			__func__, __FILE__, __LINE__, # assert);	\
		fatal_error(e2fsck_global_ctx, 0);			\
	} } while (0)

#endif /* DEBUGFS */

#ifndef EFSBADCRC
#define EFSBADCRC	EXT2_ET_BAD_CRC
#endif
#ifndef EFSCORRUPTED
#define EFSCORRUPTED	EXT2_ET_FILESYSTEM_CORRUPTED
#endif

/* recovery.c */
extern int	jbd2_journal_recover    (journal_t *journal);
extern int	jbd2_journal_skip_recovery (journal_t *);

/* revoke.c */
extern int	jbd2_journal_init_revoke(journal_t *, int);
extern void	jbd2_journal_destroy_revoke(journal_t *);
extern void	jbd2_journal_destroy_revoke_record_cache(void);
extern void	jbd2_journal_destroy_revoke_table_cache(void);
extern int	jbd2_journal_init_revoke_record_cache(void);
extern int	jbd2_journal_init_revoke_table_cache(void);


extern int	jbd2_journal_set_revoke(journal_t *, unsigned long long, tid_t);
extern int	jbd2_journal_test_revoke(journal_t *, unsigned long long, tid_t);
extern void	jbd2_journal_clear_revoke(journal_t *);

#endif /* _JFS_USER_H */<|MERGE_RESOLUTION|>--- conflicted
+++ resolved
@@ -93,17 +93,6 @@
 #define kmalloc(len, flags) malloc(len)
 #define kfree(p) free(p)
 
-<<<<<<< HEAD
-static inline void *kmalloc_array(unsigned n, unsigned size,
-				  int flags EXT2FS_ATTR((unused)))
-{
-	if (n && (~0U)/n < size)
-		return NULL;
-	return malloc(n * size);
-}
-
-=======
->>>>>>> 704b18b9
 #define cond_resched()	do { } while (0)
 
 #define __init
