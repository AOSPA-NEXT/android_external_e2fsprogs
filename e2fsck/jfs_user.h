/*
 * Compatibility header file for e2fsck which should be included
 * instead of linux/jfs.h
 *
 * Copyright (C) 2000 Stephen C. Tweedie
 *
 * This file may be redistributed under the terms of the
 * GNU General Public License version 2 or at your discretion
 * any later version.
 */
#ifndef _JFS_USER_H
#define _JFS_USER_H

#ifdef DEBUGFS
#include <stdio.h>
#include <stdlib.h>
#if EXT2_FLAT_INCLUDES
#include "ext2_fs.h"
#include "ext2fs.h"
#include "blkid.h"
#else
#include "ext2fs/ext2_fs.h"
#include "ext2fs/ext2fs.h"
#include "blkid/blkid.h"
#endif
#else
/*
 * Pull in the definition of the e2fsck context structure
 */
#include "e2fsck.h"
#endif

struct buffer_head {
#ifdef DEBUGFS
	ext2_filsys	b_fs;
#else
	e2fsck_t	b_ctx;
#endif
	io_channel	b_io;
	int		b_size;
	int		b_err;
	unsigned int	b_dirty:1;
	unsigned int	b_uptodate:1;
	unsigned long long b_blocknr;
	char		b_data[1024];
};

struct inode {
#ifdef DEBUGFS
	ext2_filsys	i_fs;
#else
	e2fsck_t	i_ctx;
#endif
	ext2_ino_t	i_ino;
	struct ext2_inode i_ext2;
};

struct kdev_s {
#ifdef DEBUGFS
	ext2_filsys	k_fs;
#else
	e2fsck_t	k_ctx;
#endif
	int		k_dev;
};

#define K_DEV_FS	1
#define K_DEV_JOURNAL	2

#define lock_buffer(bh) do {} while (0)
#define unlock_buffer(bh) do {} while (0)
#define buffer_req(bh) 1
#define do_readahead(journal, start) do {} while (0)

typedef struct {
	int	object_length;
} lkmem_cache_t;

#define kmem_cache_alloc(cache, flags) malloc((cache)->object_length)
#define kmem_cache_free(cache, obj) free(obj)
#define kmem_cache_create(name, len, a, b, c) do_cache_create(len)
#define kmem_cache_destroy(cache) do_cache_destroy(cache)
#define kmalloc(len, flags) malloc(len)
#define kfree(p) free(p)

#define cond_resched()	do { } while (0)

<<<<<<< HEAD
#ifndef __BIONIC__
typedef unsigned int __be32;
typedef __u64 __be64;
#endif

=======
>>>>>>> 4e52870e
#define __init

/*
 * Now pull in the real linux/jfs.h definitions.
 */
#include <ext2fs/kernel-jbd.h>

/*
 * We use the standard libext2fs portability tricks for inline
 * functions.
 */
#ifdef NO_INLINE_FUNCS
extern lkmem_cache_t *do_cache_create(int len);
extern void do_cache_destroy(lkmem_cache_t *cache);
extern size_t journal_tag_bytes(journal_t *journal);
#endif

#if (defined(E2FSCK_INCLUDE_INLINE_FUNCS) || !defined(NO_INLINE_FUNCS))
#ifdef E2FSCK_INCLUDE_INLINE_FUNCS
#if (__STDC_VERSION__ >= 199901L)
#define _INLINE_ extern inline
#else
#define _INLINE_ inline
#endif
#else /* !E2FSCK_INCLUDE_INLINE FUNCS */
#if (__STDC_VERSION__ >= 199901L)
#define _INLINE_ inline
#else /* not C99 */
#ifdef __GNUC__
#define _INLINE_ extern __inline__
#else				/* For Watcom C */
#define _INLINE_ extern inline
#endif /* __GNUC__ */
#endif /* __STDC_VERSION__ >= 199901L */
#endif /* E2FSCK_INCLUDE_INLINE_FUNCS */


_INLINE_ lkmem_cache_t *do_cache_create(int len)
{
	lkmem_cache_t *new_cache;

	new_cache = malloc(sizeof(*new_cache));
	if (new_cache)
		new_cache->object_length = len;
	return new_cache;
}

_INLINE_ void do_cache_destroy(lkmem_cache_t *cache)
{
	free(cache);
}

#undef _INLINE_
#endif

/*
 * Kernel compatibility functions are defined in journal.c
 */
int journal_bmap(journal_t *journal, blk64_t block, unsigned long long *phys);
struct buffer_head *getblk(kdev_t ctx, blk64_t blocknr, int blocksize);
int sync_blockdev(kdev_t kdev);
void ll_rw_block(int rw, int dummy, struct buffer_head *bh[]);
void mark_buffer_dirty(struct buffer_head *bh);
void mark_buffer_uptodate(struct buffer_head *bh, int val);
void brelse(struct buffer_head *bh);
int buffer_uptodate(struct buffer_head *bh);
void wait_on_buffer(struct buffer_head *bh);

/*
 * Define newer 2.5 interfaces
 */
#define __getblk(dev, blocknr, blocksize) getblk(dev, blocknr, blocksize)
#define set_buffer_uptodate(bh) mark_buffer_uptodate(bh, 1)

#ifdef DEBUGFS
#include <assert.h>
#undef J_ASSERT
#define J_ASSERT(x)	assert(x)

#define JSB_HAS_INCOMPAT_FEATURE(jsb, mask)				\
	((jsb)->s_header.h_blocktype == ext2fs_cpu_to_be32(JFS_SUPERBLOCK_V2) &&	\
	 ((jsb)->s_feature_incompat & ext2fs_cpu_to_be32((mask))))
#else  /* !DEBUGFS */

extern e2fsck_t e2fsck_global_ctx;  /* Try your very best not to use this! */

#define J_ASSERT(assert)						\
	do { if (!(assert)) {						\
		printf ("Assertion failure in %s() at %s line %d: "	\
			"\"%s\"\n",					\
			__FUNCTION__, __FILE__, __LINE__, # assert);	\
		fatal_error(e2fsck_global_ctx, 0);			\
	} } while (0)

#endif /* DEBUGFS */

#ifndef EFSBADCRC
#define EFSBADCRC	EXT2_ET_BAD_CRC
#endif
#ifndef EFSCORRUPTED
#define EFSCORRUPTED	EXT2_ET_FILESYSTEM_CORRUPTED
#endif

/* recovery.c */
extern int	journal_recover    (journal_t *journal);
extern int	journal_skip_recovery (journal_t *);

/* revoke.c */
extern int	journal_init_revoke(journal_t *, int);
extern void	journal_destroy_revoke(journal_t *);
extern void	journal_destroy_revoke_caches(void);
extern int	journal_init_revoke_caches(void);

extern int	journal_set_revoke(journal_t *, unsigned long long, tid_t);
extern int	journal_test_revoke(journal_t *, unsigned long long, tid_t);
extern void	journal_clear_revoke(journal_t *);

#endif /* _JFS_USER_H */<|MERGE_RESOLUTION|>--- conflicted
+++ resolved
@@ -85,14 +85,6 @@
 
 #define cond_resched()	do { } while (0)
 
-<<<<<<< HEAD
-#ifndef __BIONIC__
-typedef unsigned int __be32;
-typedef __u64 __be64;
-#endif
-
-=======
->>>>>>> 4e52870e
 #define __init
 
 /*
