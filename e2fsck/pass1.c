--- conflicted
+++ resolved
@@ -2254,11 +2254,7 @@
 	}
 
 	if (ctx->dirs_to_hash && pb.is_dir &&
-<<<<<<< HEAD
-	    (ctx->lost_and_found == ino) &&
-=======
 	    !(ctx->lost_and_found && ctx->lost_and_found == ino) &&
->>>>>>> f6f359e7
 	    !(inode->i_flags & EXT2_INDEX_FL) &&
 	    ((inode->i_size / fs->blocksize) >= 3))
 		e2fsck_rehash_dir_later(ctx, ino);
