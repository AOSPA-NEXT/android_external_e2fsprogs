--- conflicted
+++ resolved
@@ -1299,18 +1299,14 @@
 	if (inode)
 		ext2fs_free_mem(&inode);
 
-<<<<<<< HEAD
 	/*
 	 * The l+f inode may have been cleared, so zap it now and
 	 * later passes will recalculate it if necessary
 	 */
 	ctx->lost_and_found = 0;
 
-	print_resource_track(ctx, _("Pass 1"), &rtrack, ctx->fs->io);
-=======
 	if ((ctx->flags & E2F_FLAG_SIGNAL_MASK) == 0)
 		print_resource_track(ctx, _("Pass 1"), &rtrack, ctx->fs->io);
->>>>>>> 5a1d25a7
 }
 
 /*
