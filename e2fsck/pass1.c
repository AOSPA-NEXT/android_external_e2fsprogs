--- conflicted
+++ resolved
@@ -80,11 +80,7 @@
 static void alloc_bb_map(e2fsck_t ctx);
 static void alloc_imagic_map(e2fsck_t ctx);
 static void mark_inode_bad(e2fsck_t ctx, ino_t ino);
-<<<<<<< HEAD
-=======
-static void add_encrypted_dir(e2fsck_t ctx, ino_t ino);
 static void add_casefolded_dir(e2fsck_t ctx, ino_t ino);
->>>>>>> e1af9546
 static void handle_fs_bad_blocks(e2fsck_t ctx);
 static void process_inodes(e2fsck_t ctx, char *block_buf);
 static EXT2_QSORT_TYPE process_inode_cmp(const void *a, const void *b);
@@ -1897,13 +1893,8 @@
 			ext2fs_mark_inode_bitmap2(ctx->inode_dir_map, ino);
 			e2fsck_add_dir_info(ctx, ino, 0);
 			ctx->fs_directory_count++;
-<<<<<<< HEAD
-=======
-			if (inode->i_flags & EXT4_ENCRYPT_FL)
-				add_encrypted_dir(ctx, ino);
 			if (inode->i_flags & EXT4_CASEFOLD_FL)
 				add_casefolded_dir(ctx, ino);
->>>>>>> e1af9546
 		} else if (LINUX_S_ISREG (inode->i_mode)) {
 			ext2fs_mark_inode_bitmap2(ctx->inode_reg_map, ino);
 			ctx->fs_regular_count++;
@@ -2219,26 +2210,6 @@
 	ext2fs_mark_inode_bitmap2(ctx->inode_bad_map, ino);
 }
 
-<<<<<<< HEAD
-=======
-static void add_encrypted_dir(e2fsck_t ctx, ino_t ino)
-{
-	struct		problem_context pctx;
-
-	if (!ctx->encrypted_dirs) {
-		pctx.errcode = ext2fs_u32_list_create(&ctx->encrypted_dirs, 0);
-		if (pctx.errcode)
-			goto error;
-	}
-	pctx.errcode = ext2fs_u32_list_add(ctx->encrypted_dirs, ino);
-	if (pctx.errcode == 0)
-		return;
-error:
-	fix_problem(ctx, PR_1_ALLOCATE_ENCRYPTED_DIRLIST, &pctx);
-	/* Should never get here */
-	ctx->flags |= E2F_FLAG_ABORT;
-}
-
 static void add_casefolded_dir(e2fsck_t ctx, ino_t ino)
 {
 	struct		problem_context pctx;
@@ -2257,7 +2228,6 @@
 	ctx->flags |= E2F_FLAG_ABORT;
 }
 
->>>>>>> e1af9546
 /*
  * This procedure will allocate the inode "bb" (badblock) map table
  */
