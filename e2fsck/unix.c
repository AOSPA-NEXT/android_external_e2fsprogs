--- conflicted
+++ resolved
@@ -598,21 +598,18 @@
 		} else if (strcmp(token, "fragcheck") == 0) {
 			ctx->options |= E2F_OPT_FRAGCHECK;
 			continue;
-<<<<<<< HEAD
 		} else if (strcmp(token, "journal_only") == 0) {
 			if (arg) {
 				extended_usage++;
 				continue;
 			}
 			ctx->options |= E2F_OPT_JOURNAL_ONLY;
-=======
 		} else if (strcmp(token, "discard") == 0) {
 			ctx->options |= E2F_OPT_DISCARD;
 			continue;
 		} else if (strcmp(token, "nodiscard") == 0) {
 			ctx->options &= ~E2F_OPT_DISCARD;
 			continue;
->>>>>>> 7361c08e
 		} else {
 			fprintf(stderr, _("Unknown extended option: %s\n"),
 				token);
@@ -628,12 +625,9 @@
 		       "Valid extended options are:\n"), stderr);
 		fputs(("\tea_ver=<ea_version (1 or 2)>\n"), stderr);
 		fputs(("\tfragcheck\n"), stderr);
-<<<<<<< HEAD
 		fputs(("\tjournal_only\n"), stderr);
-=======
 		fputs(("\tdiscard\n"), stderr);
 		fputs(("\tnodiscard\n"), stderr);
->>>>>>> 7361c08e
 		fputc('\n', stderr);
 		exit(1);
 	}
