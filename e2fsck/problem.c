/*
 * problem.c --- report filesystem problems to the user
 *
 * Copyright 1996, 1997 by Theodore Ts'o
 *
 * %Begin-Header%
 * This file may be redistributed under the terms of the GNU Public
 * License.
 * %End-Header%
 */

#include <stdlib.h>
#include <unistd.h>
#include <string.h>
#include <ctype.h>
#include <termios.h>

#include "e2fsck.h"

#include "problem.h"
#include "problemP.h"

#define PROMPT_NONE	0
#define PROMPT_FIX	1
#define PROMPT_CLEAR	2
#define PROMPT_RELOCATE	3
#define PROMPT_ALLOCATE 4
#define PROMPT_EXPAND	5
#define PROMPT_CONNECT	6
#define PROMPT_CREATE	7
#define PROMPT_SALVAGE	8
#define PROMPT_TRUNCATE	9
#define PROMPT_CLEAR_INODE 10
#define PROMPT_ABORT	11
#define PROMPT_SPLIT	12
#define PROMPT_CONTINUE	13
#define PROMPT_CLONE	14
#define PROMPT_DELETE	15
#define PROMPT_SUPPRESS 16
#define PROMPT_UNLINK	17
#define PROMPT_CLEAR_HTREE 18
#define PROMPT_RECREATE 19
#define PROMPT_NULL	20

/*
 * These are the prompts which are used to ask the user if they want
 * to fix a problem.
 */
static const char *prompt[] = {
	N_("(no prompt)"),	/* 0 */
	N_("Fix"),		/* 1 */
	N_("Clear"),		/* 2 */
	N_("Relocate"),		/* 3 */
	N_("Allocate"),		/* 4 */
	N_("Expand"),		/* 5 */
	N_("Connect to /lost+found"), /* 6 */
	N_("Create"),		/* 7 */
	N_("Salvage"),		/* 8 */
	N_("Truncate"),		/* 9 */
	N_("Clear inode"),	/* 10 */
	N_("Abort"),		/* 11 */
	N_("Split"),		/* 12 */
	N_("Continue"),		/* 13 */
	N_("Clone multiply-claimed blocks"), /* 14 */
	N_("Delete file"),	/* 15 */
	N_("Suppress messages"),/* 16 */
	N_("Unlink"),		/* 17 */
	N_("Clear HTree index"),/* 18 */
	N_("Recreate"),		/* 19 */
	"",			/* 20 */
};

/*
 * These messages are printed when we are preen mode and we will be
 * automatically fixing the problem.
 */
static const char *preen_msg[] = {
	N_("(NONE)"),		/* 0 */
	N_("FIXED"),		/* 1 */
	N_("CLEARED"),		/* 2 */
	N_("RELOCATED"),	/* 3 */
	N_("ALLOCATED"),	/* 4 */
	N_("EXPANDED"),		/* 5 */
	N_("RECONNECTED"),	/* 6 */
	N_("CREATED"),		/* 7 */
	N_("SALVAGED"),		/* 8 */
	N_("TRUNCATED"),	/* 9 */
	N_("INODE CLEARED"),	/* 10 */
	N_("ABORTED"),		/* 11 */
	N_("SPLIT"),		/* 12 */
	N_("CONTINUING"),	/* 13 */
	N_("MULTIPLY-CLAIMED BLOCKS CLONED"), /* 14 */
	N_("FILE DELETED"),	/* 15 */
	N_("SUPPRESSED"),	/* 16 */
	N_("UNLINKED"),		/* 17 */
	N_("HTREE INDEX CLEARED"),/* 18 */
	N_("WILL RECREATE"),	/* 19 */
	"",			/* 20 */
};

#pragma GCC diagnostic push
#pragma GCC diagnostic ignored "-Wmissing-field-initializers"

static struct e2fsck_problem problem_table[] = {

	/* Pre-Pass 1 errors */

	/* Block bitmap not in group */
	{ PR_0_BB_NOT_GROUP, N_("@b @B for @g %g is not in @g.  (@b %b)\n"),
	  PROMPT_RELOCATE, PR_LATCH_RELOC },

	/* Inode bitmap not in group */
	{ PR_0_IB_NOT_GROUP, N_("@i @B for @g %g is not in @g.  (@b %b)\n"),
	  PROMPT_RELOCATE, PR_LATCH_RELOC },

	/* Inode table not in group */
	{ PR_0_ITABLE_NOT_GROUP,
	  N_("@i table for @g %g is not in @g.  (@b %b)\n"
	  "WARNING: SEVERE DATA LOSS POSSIBLE.\n"),
	  PROMPT_RELOCATE, PR_LATCH_RELOC },

	/* Superblock corrupt */
	{ PR_0_SB_CORRUPT,
	  N_("\nThe @S could not be read or does not describe a valid ext2/ext3/ext4\n"
	  "@f.  If the @v is valid and it really contains an ext2/ext3/ext4\n"
	  "@f (and not swap or ufs or something else), then the @S\n"
	  "is corrupt, and you might try running e2fsck with an alternate @S:\n"
	  "    e2fsck -b 8193 <@v>\n"
	  " or\n"
	  "    e2fsck -b 32768 <@v>\n\n"),
	  PROMPT_NONE, 0 },

	/* Filesystem size is wrong */
	{ PR_0_FS_SIZE_WRONG,
	  N_("The @f size (according to the @S) is %b @bs\n"
	  "The physical size of the @v is %c @bs\n"
	  "Either the @S or the partition table is likely to be corrupt!\n"),
	  PROMPT_ABORT, 0 },

	/* Fragments not supported */
	{ PR_0_NO_FRAGMENTS,
	  N_("@S @b_size = %b, fragsize = %c.\n"
	  "This version of e2fsck does not support fragment sizes different\n"
	  "from the @b size.\n"),
	  PROMPT_NONE, PR_FATAL },

	  /* Bad blocks_per_group */
	{ PR_0_BLOCKS_PER_GROUP,
	  N_("@S @bs_per_group = %b, should have been %c\n"),
	  PROMPT_NONE, PR_AFTER_CODE, PR_0_SB_CORRUPT },

	/* Bad first_data_block */
	{ PR_0_FIRST_DATA_BLOCK,
	  N_("@S first_data_@b = %b, should have been %c\n"),
	  PROMPT_NONE, PR_AFTER_CODE, PR_0_SB_CORRUPT },

	/* Adding UUID to filesystem */
	{ PR_0_ADD_UUID,
	  N_("@f did not have a UUID; generating one.\n\n"),
	  PROMPT_NONE, 0 },

	/* Relocate hint */
	{ PR_0_RELOCATE_HINT,
	  N_("Note: if several inode or block bitmap blocks or part\n"
	  "of the inode table require relocation, you may wish to try\n"
	  "running e2fsck with the '-b %S' option first.  The problem\n"
	  "may lie only with the primary block group descriptors, and\n"
	  "the backup block group descriptors may be OK.\n\n"),
	  PROMPT_NONE, PR_PREEN_OK | PR_NOCOLLATE },

	/* Miscellaneous superblock corruption */
	{ PR_0_MISC_CORRUPT_SUPER,
	  N_("Corruption found in @S.  (%s = %N).\n"),
	  PROMPT_NONE, PR_AFTER_CODE, PR_0_SB_CORRUPT },

	/* Error determing physical device size of filesystem */
	{ PR_0_GETSIZE_ERROR,
	  N_("Error determining size of the physical @v: %m\n"),
	  PROMPT_NONE, PR_FATAL },

	/* Inode count in superblock is incorrect */
	{ PR_0_INODE_COUNT_WRONG,
	  N_("@i count in @S is %i, @s %j.\n"),
	  PROMPT_FIX, 0 },

	{ PR_0_HURD_CLEAR_FILETYPE,
	  N_("The Hurd does not support the filetype feature.\n"),
	  PROMPT_CLEAR, 0 },

	/* Journal inode is invalid */
	{ PR_0_JOURNAL_BAD_INODE,
	  N_("@S has an @n @j (@i %i).\n"),
	  PROMPT_CLEAR, PR_PREEN_OK },

	/* The external journal has (unsupported) multiple filesystems */
	{ PR_0_JOURNAL_UNSUPP_MULTIFS,
	  N_("External @j has multiple @f users (unsupported).\n"),
	  PROMPT_NONE, PR_FATAL },

	/* Can't find external journal */
	{ PR_0_CANT_FIND_JOURNAL,
	  N_("Can't find external @j\n"),
	  PROMPT_NONE, PR_FATAL },

	/* External journal has bad superblock */
	{ PR_0_EXT_JOURNAL_BAD_SUPER,
	  N_("External @j has bad @S\n"),
	  PROMPT_NONE, PR_FATAL },

	/* Superblock has a bad journal UUID */
	{ PR_0_JOURNAL_BAD_UUID,
	  N_("External @j does not support this @f\n"),
	  PROMPT_NONE, PR_FATAL },

	/* Journal has an unknown superblock type */
	{ PR_0_JOURNAL_UNSUPP_SUPER,
	  N_("@f @j @S is unknown type %N (unsupported).\n"
	     "It is likely that your copy of e2fsck is old and/or doesn't "
	     "support this @j format.\n"
	     "It is also possible the @j @S is corrupt.\n"),
	  PROMPT_ABORT, PR_NO_OK | PR_AFTER_CODE, PR_0_JOURNAL_BAD_SUPER },

	/* Journal superblock is corrupt */
	{ PR_0_JOURNAL_BAD_SUPER,
	  N_("@j @S is corrupt.\n"),
	  PROMPT_FIX, PR_PREEN_OK },

	/* Superblock has_journal flag is clear but has a journal */
	{ PR_0_JOURNAL_HAS_JOURNAL,
	  N_("@S has_@j flag is clear, but a @j is present.\n"),
	  PROMPT_CLEAR, PR_PREEN_OK },

	/* Superblock needs_recovery flag is set but not journal is present */
	{ PR_0_JOURNAL_RECOVER_SET,
	  N_("@S needs_recovery flag is set, but no @j is present.\n"),
	  PROMPT_CLEAR, PR_PREEN_OK },

	/* Superblock needs_recovery flag is set, but journal has data */
	{ PR_0_JOURNAL_RECOVERY_CLEAR,
	  N_("@S needs_recovery flag is clear, but @j has data.\n"),
	  PROMPT_NONE, 0 },

	/* Ask if we should clear the journal */
	{ PR_0_JOURNAL_RESET_JOURNAL,
	  N_("Clear @j"),
	  PROMPT_NULL, PR_PREEN_NOMSG },

	/* Filesystem revision is 0, but feature flags are set */
	{ PR_0_FS_REV_LEVEL,
	  N_("@f has feature flag(s) set, but is a revision 0 @f.  "),
	  PROMPT_FIX, PR_PREEN_OK | PR_NO_OK },

	/* Clearing orphan inode */
	{ PR_0_ORPHAN_CLEAR_INODE,
	  N_("%s @o @i %i (uid=%Iu, gid=%Ig, mode=%Im, size=%Is)\n"),
	  PROMPT_NONE, 0 },

	/* Illegal block found in orphaned inode */
	{ PR_0_ORPHAN_ILLEGAL_BLOCK_NUM,
	   N_("@I %B (%b) found in @o @i %i.\n"),
	  PROMPT_NONE, 0 },

	/* Already cleared block found in orphaned inode */
	{ PR_0_ORPHAN_ALREADY_CLEARED_BLOCK,
	   N_("Already cleared %B (%b) found in @o @i %i.\n"),
	  PROMPT_NONE, 0 },

	/* Illegal orphan inode in superblock */
	{ PR_0_ORPHAN_ILLEGAL_HEAD_INODE,
	  N_("@I @o @i %i in @S.\n"),
	  PROMPT_NONE, 0 },

	/* Illegal inode in orphaned inode list */
	{ PR_0_ORPHAN_ILLEGAL_INODE,
	  N_("@I @i %i in @o @i list.\n"),
	  PROMPT_NONE, 0 },

	/* Journal superblock has an unknown read-only feature flag set */
	{ PR_0_JOURNAL_UNSUPP_ROCOMPAT,
	  N_("@j @S has an unknown read-only feature flag set.\n"),
	  PROMPT_ABORT, 0 },

	/* Journal superblock has an unknown incompatible feature flag set */
	{ PR_0_JOURNAL_UNSUPP_INCOMPAT,
	  N_("@j @S has an unknown incompatible feature flag set.\n"),
	  PROMPT_ABORT, 0 },

	/* Journal has unsupported version number */
	{ PR_0_JOURNAL_UNSUPP_VERSION,
	  N_("@j version not supported by this e2fsck.\n"),
	  PROMPT_ABORT, 0 },

	/* Moving journal to hidden file */
	{ PR_0_MOVE_JOURNAL,
	  N_("Moving @j from /%s to hidden @i.\n\n"),
	  PROMPT_NONE, 0 },

	/* Error moving journal to hidden file */
	{ PR_0_ERR_MOVE_JOURNAL,
	  N_("Error moving @j: %m\n\n"),
	  PROMPT_NONE, 0 },

	/* Clearing V2 journal superblock */
	{ PR_0_CLEAR_V2_JOURNAL,
	  N_("Found @n V2 @j @S fields (from V1 @j).\n"
	     "Clearing fields beyond the V1 @j @S...\n\n"),
	  PROMPT_NONE, 0 },

	/* Ask if we should run the journal anyway */
	{ PR_0_JOURNAL_RUN,
	  N_("Run @j anyway"),
	  PROMPT_NULL, 0 },

	/* Run the journal by default */
	{ PR_0_JOURNAL_RUN_DEFAULT,
	  N_("Recovery flag not set in backup @S, so running @j anyway.\n"),
	  PROMPT_NONE, 0 },

	/* Backup journal inode blocks */
	{ PR_0_BACKUP_JNL,
	  N_("Backing up @j @i @b information.\n\n"),
	  PROMPT_NONE, 0 },

	/* Reserved blocks w/o resize_inode */
	{ PR_0_NONZERO_RESERVED_GDT_BLOCKS,
	  N_("@f does not have resize_@i enabled, but s_reserved_gdt_@bs\n"
	     "is %N; @s zero.  "),
	  PROMPT_FIX, 0 },

	/* Resize_inode not enabled, but resize inode is non-zero */
	{ PR_0_CLEAR_RESIZE_INODE,
	  N_("Resize_@i not enabled, but the resize @i is non-zero.  "),
	  PROMPT_CLEAR, 0 },

	/* Resize inode invalid */
	{ PR_0_RESIZE_INODE_INVALID,
	  N_("Resize @i not valid.  "),
	  PROMPT_RECREATE, 0 },

	/* Last mount time is in the future */
	{ PR_0_FUTURE_SB_LAST_MOUNT,
	  N_("@S last mount time (%t,\n\tnow = %T) is in the future.\n"),
	  PROMPT_FIX, PR_PREEN_OK | PR_NO_OK },

	/* Last write time is in the future */
	{ PR_0_FUTURE_SB_LAST_WRITE,
	  N_("@S last write time (%t,\n\tnow = %T) is in the future.\n"),
	  PROMPT_FIX, PR_PREEN_OK | PR_NO_OK },

	{ PR_0_EXTERNAL_JOURNAL_HINT,
	  N_("@S hint for external superblock @s %X.  "),
	     PROMPT_FIX, PR_PREEN_OK },

	/* Adding dirhash hint */
	{ PR_0_DIRHASH_HINT,
	  N_("Adding dirhash hint to @f.\n\n"),
	  PROMPT_NONE, 0 },

	/* group descriptor N checksum is invalid. */
	{ PR_0_GDT_CSUM,
	  N_("@g descriptor %g checksum is %04x, should be %04y.  "),
	     PROMPT_FIX, PR_LATCH_BG_CHECKSUM },

	/* group descriptor N marked uninitialized without feature set. */
	{ PR_0_GDT_UNINIT,
	  N_("@g descriptor %g marked uninitialized without feature set.\n"),
	     PROMPT_FIX, PR_PREEN_OK },

	/* Group descriptor N has invalid unused inodes count. */
	{ PR_0_GDT_ITABLE_UNUSED,
	  N_("@g descriptor %g has invalid unused inodes count %b.  "),
	     PROMPT_FIX, PR_PREEN_OK },

	/* Last group block bitmap uninitialized. */
	{ PR_0_BB_UNINIT_LAST,
	  N_("Last @g @b @B uninitialized.  "),
	     PROMPT_FIX, PR_PREEN_OK },

	/* Journal transaction found corrupt */
	{ PR_0_JNL_TXN_CORRUPT,
	  N_("Journal transaction %i was corrupt, replay was aborted.\n"),
	  PROMPT_NONE, 0 },

	{ PR_0_CLEAR_TESTFS_FLAG,
	  N_("The test_fs flag is set (and ext4 is available).  "),
	  PROMPT_CLEAR, PR_PREEN_OK },

	/* Last mount time is in the future (fudged) */
	{ PR_0_FUTURE_SB_LAST_MOUNT_FUDGED,
	  N_("@S last mount time is in the future.\n\t(by less than a day, "
	     "probably due to the hardware clock being incorrectly set)\n"),
	  PROMPT_NONE, PR_PREEN_OK | PR_NO_OK },

	/* Last write time is in the future (fudged) */
	{ PR_0_FUTURE_SB_LAST_WRITE_FUDGED,
	  N_("@S last write time is in the future.\n\t(by less than a day, "
	     "probably due to the hardware clock being incorrectly set)\n"),
	  PROMPT_NONE, PR_PREEN_OK | PR_NO_OK },

	/* Block group checksum (latch question) is invalid. */
	{ PR_0_GDT_CSUM_LATCH,
	  N_("One or more @b @g descriptor checksums are invalid.  "),
	     PROMPT_FIX, PR_PREEN_OK },

	/* Free inodes count wrong */
	{ PR_0_FREE_INODE_COUNT,
	  N_("Setting free @is count to %j (was %i)\n"),
	  PROMPT_NONE, PR_PREEN_NOMSG },

	/* Free blocks count wrong */
	{ PR_0_FREE_BLOCK_COUNT,
	  N_("Setting free @bs count to %c (was %b)\n"),
	  PROMPT_NONE, PR_PREEN_NOMSG },

	/* Making quota file hidden */
	{ PR_0_HIDE_QUOTA,
	  N_("Making @q @i %i (%Q) hidden.\n"),
	  PROMPT_NONE, PR_PREEN_OK },

	/* Superblock has invalid MMP block. */
	{ PR_0_MMP_INVALID_BLK,
	  N_("@S has invalid MMP block.  "),
	  PROMPT_CLEAR, PR_PREEN_OK },

	/* Superblock has invalid MMP magic. */
	{ PR_0_MMP_INVALID_MAGIC,
	  N_("@S has invalid MMP magic.  "),
	  PROMPT_FIX, PR_PREEN_OK | PR_NO_OK},

	/* Opening file system failed */
	{ PR_0_OPEN_FAILED,
	  N_("ext2fs_open2: %m\n"),
	  PROMPT_NONE, 0 },

	/* Checking group descriptor failed */
	{ PR_0_CHECK_DESC_FAILED,
	  N_("ext2fs_check_desc: %m\n"),
	  PROMPT_NONE, 0 },

	/*
	 * metadata_csum implies uninit_bg; both feature bits cannot
	 * be set simultaneously.
	 */
	{ PR_0_META_AND_GDT_CSUM_SET,
	  N_("@S metadata_csum supersedes uninit_bg; both feature "
	     "bits cannot be set simultaneously."),
	  PROMPT_FIX, PR_PREEN_OK | PR_NO_OK},

	/* Superblock has invalid MMP checksum. */
	{ PR_0_MMP_CSUM_INVALID,
	  N_("@S MMP block checksum does not match MMP block.  "),
	  PROMPT_FIX, PR_PREEN_OK | PR_NO_OK},

	/* 64bit is set but extents is unset. */
	{ PR_0_64BIT_WITHOUT_EXTENTS,
	  N_("@S 64bit filesystems needs extents to access the whole disk.  "),
	  PROMPT_FIX, PR_PREEN_OK | PR_NO_OK},

	/* The first_meta_bg is too big */
	{ PR_0_FIRST_META_BG_TOO_BIG,
	  N_("First_meta_bg is too big.  (%N, max value %g).  "),
	  PROMPT_CLEAR, 0 },

	/* External journal has corrupt superblock */
	{ PR_0_EXT_JOURNAL_SUPER_CSUM_INVALID,
	  N_("External @j @S checksum does not match @S.  "),
	  PROMPT_FIX, PR_PREEN_OK },

	/* metadata_csum_seed means nothing without metadata_csum */
	{ PR_0_CSUM_SEED_WITHOUT_META_CSUM,
	  N_("@S metadata_csum_seed is not necessary without metadata_csum."),
	  PROMPT_FIX, PR_PREEN_OK | PR_NO_OK},

	/* Error initializing quota context */
	{ PR_0_QUOTA_INIT_CTX,
	  N_("Error initializing quota context in support library: %m\n"),
	  PROMPT_NULL, PR_FATAL },

	/* Bad s_min_extra_isize in superblock */
	{ PR_0_BAD_MIN_EXTRA_ISIZE,
	  N_("Bad required extra isize in @S (%N).  "),
	  PROMPT_FIX, 0 },

	/* Bad s_min_extra_isize in superblock */
	{ PR_0_BAD_WANT_EXTRA_ISIZE,
	  N_("Bad desired extra isize in @S (%N).  "),
	  PROMPT_FIX, 0 },

	/* Pass 1 errors */

	/* Pass 1: Checking inodes, blocks, and sizes */
	{ PR_1_PASS_HEADER,
	  N_("Pass 1: Checking @is, @bs, and sizes\n"),
	  PROMPT_NONE, 0 },

	/* Root inode is not a directory */
	{ PR_1_ROOT_NO_DIR, N_("@r is not a @d.  "),
	  PROMPT_CLEAR, 0 },

	/* Root inode has dtime set */
	{ PR_1_ROOT_DTIME,
	  N_("@r has dtime set (probably due to old mke2fs).  "),
	  PROMPT_FIX, PR_PREEN_OK },

	/* Reserved inode has bad mode */
	{ PR_1_RESERVED_BAD_MODE,
	  N_("Reserved @i %i (%Q) has @n mode.  "),
	  PROMPT_CLEAR, PR_PREEN_OK },

	/* Deleted inode has zero dtime */
	{ PR_1_ZERO_DTIME,
	  N_("@D @i %i has zero dtime.  "),
	  PROMPT_FIX, PR_PREEN_OK },

	/* Inode in use, but dtime set */
	{ PR_1_SET_DTIME,
	  N_("@i %i is in use, but has dtime set.  "),
	  PROMPT_FIX, PR_PREEN_OK },

	/* Zero-length directory */
	{ PR_1_ZERO_LENGTH_DIR,
	  N_("@i %i is a @z @d.  "),
	  PROMPT_CLEAR, PR_PREEN_OK },

	/* Block bitmap conflicts with some other fs block */
	{ PR_1_BB_CONFLICT,
	  N_("@g %g's @b @B at %b @C.\n"),
	  PROMPT_RELOCATE, 0 },

	/* Inode bitmap conflicts with some other fs block */
	{ PR_1_IB_CONFLICT,
	  N_("@g %g's @i @B at %b @C.\n"),
	  PROMPT_RELOCATE, 0 },

	/* Inode table conflicts with some other fs block */
	{ PR_1_ITABLE_CONFLICT,
	  N_("@g %g's @i table at %b @C.\n"),
	  PROMPT_RELOCATE, 0 },

	/* Block bitmap is on a bad block */
	{ PR_1_BB_BAD_BLOCK,
	  N_("@g %g's @b @B (%b) is bad.  "),
	  PROMPT_RELOCATE, 0 },

	/* Inode bitmap is on a bad block */
	{ PR_1_IB_BAD_BLOCK,
	  N_("@g %g's @i @B (%b) is bad.  "),
	  PROMPT_RELOCATE, 0 },

	/* Inode has incorrect i_size */
	{ PR_1_BAD_I_SIZE,
	  N_("@i %i, i_size is %Is, @s %N.  "),
	  PROMPT_FIX, PR_PREEN_OK },

	/* Inode has incorrect i_blocks */
	{ PR_1_BAD_I_BLOCKS,
	  N_("@i %i, i_@bs is %Ib, @s %N.  "),
	  PROMPT_FIX, PR_PREEN_OK },

	/* Illegal blocknumber in inode */
	{ PR_1_ILLEGAL_BLOCK_NUM,
	  N_("@I %B (%b) in @i %i.  "),
	  PROMPT_CLEAR, PR_LATCH_BLOCK },

	/* Block number overlaps fs metadata */
	{ PR_1_BLOCK_OVERLAPS_METADATA,
	  N_("%B (%b) overlaps @f metadata in @i %i.  "),
	  PROMPT_CLEAR, PR_LATCH_BLOCK },

	/* Inode has illegal blocks (latch question) */
	{ PR_1_INODE_BLOCK_LATCH,
	  N_("@i %i has illegal @b(s).  "),
	  PROMPT_CLEAR, 0 },

	/* Too many bad blocks in inode */
	{ PR_1_TOO_MANY_BAD_BLOCKS,
	  N_("Too many illegal @bs in @i %i.\n"),
	  PROMPT_CLEAR_INODE, PR_NO_OK },

	/* Illegal block number in bad block inode */
	{ PR_1_BB_ILLEGAL_BLOCK_NUM,
	  N_("@I %B (%b) in bad @b @i.  "),
	  PROMPT_CLEAR, PR_LATCH_BBLOCK },

	/* Bad block inode has illegal blocks (latch question) */
	{ PR_1_INODE_BBLOCK_LATCH,
	  N_("Bad @b @i has illegal @b(s).  "),
	  PROMPT_CLEAR, 0 },

	/* Duplicate or bad blocks in use! */
	{ PR_1_DUP_BLOCKS_PREENSTOP,
	  N_("Duplicate or bad @b in use!\n"),
	  PROMPT_NONE, 0 },

	/* Bad block used as bad block indirect block */
	{ PR_1_BBINODE_BAD_METABLOCK,
	  N_("Bad @b %b used as bad @b @i indirect @b.  "),
	  PROMPT_CLEAR, PR_LATCH_BBLOCK },

	/* Inconsistency can't be fixed prompt */
	{ PR_1_BBINODE_BAD_METABLOCK_PROMPT,
	  N_("\nThe bad @b @i has probably been corrupted.  You probably\n"
	     "should stop now and run ""e2fsck -c"" to scan for bad blocks\n"
	     "in the @f.\n"),
	  PROMPT_CONTINUE, PR_PREEN_NOMSG },

	/* Bad primary block */
	{ PR_1_BAD_PRIMARY_BLOCK,
	  N_("\nIf the @b is really bad, the @f can not be fixed.\n"),
	  PROMPT_NONE, PR_AFTER_CODE, PR_1_BAD_PRIMARY_BLOCK_PROMPT },

	/* Bad primary block prompt */
	{ PR_1_BAD_PRIMARY_BLOCK_PROMPT,
	  N_("You can remove this @b from the bad @b list and hope\n"
	     "that the @b is really OK.  But there are no guarantees.\n\n"),
	  PROMPT_CLEAR, PR_PREEN_NOMSG },

	/* Bad primary superblock */
	{ PR_1_BAD_PRIMARY_SUPERBLOCK,
	  N_("The primary @S (%b) is on the bad @b list.\n"),
	  PROMPT_NONE, PR_AFTER_CODE, PR_1_BAD_PRIMARY_BLOCK },

	/* Bad primary block group descriptors */
	{ PR_1_BAD_PRIMARY_GROUP_DESCRIPTOR,
	  N_("Block %b in the primary @g descriptors "
	  "is on the bad @b list\n"),
	  PROMPT_NONE, PR_AFTER_CODE, PR_1_BAD_PRIMARY_BLOCK },

	/* Bad superblock in group */
	{ PR_1_BAD_SUPERBLOCK,
	  N_("Warning: Group %g's @S (%b) is bad.\n"),
	  PROMPT_NONE, PR_PREEN_OK | PR_PREEN_NOMSG },

	/* Bad block group descriptors in group */
	{ PR_1_BAD_GROUP_DESCRIPTORS,
	  N_("Warning: Group %g's copy of the @g descriptors has a bad "
	  "@b (%b).\n"),
	  PROMPT_NONE, PR_PREEN_OK | PR_PREEN_NOMSG },

	/* Block claimed for no reason */
	{ PR_1_PROGERR_CLAIMED_BLOCK,
	  N_("Programming error?  @b #%b claimed for no reason in "
	  "process_bad_@b.\n"),
	  PROMPT_NONE, PR_PREEN_OK },

	/* Error allocating blocks for relocating metadata */
	{ PR_1_RELOC_BLOCK_ALLOCATE,
	  N_("@A %N contiguous @b(s) in @b @g %g for %s: %m\n"),
	  PROMPT_NONE, PR_PREEN_OK },

	/* Error allocating block buffer during relocation process */
	{ PR_1_RELOC_MEMORY_ALLOCATE,
	  N_("@A @b buffer for relocating %s\n"),
	  PROMPT_NONE, PR_PREEN_OK },

	/* Relocating metadata group information from X to Y */
	{ PR_1_RELOC_FROM_TO,
	  N_("Relocating @g %g's %s from %b to %c...\n"),
	  PROMPT_NONE, PR_PREEN_OK },

	/* Relocating metatdata group information to X */
	{ PR_1_RELOC_TO,
	  N_("Relocating @g %g's %s to %c...\n"), /* xgettext:no-c-format */
	  PROMPT_NONE, PR_PREEN_OK },

	/* Block read error during relocation process */
	{ PR_1_RELOC_READ_ERR,
	  N_("Warning: could not read @b %b of %s: %m\n"),
	  PROMPT_NONE, PR_PREEN_OK },

	/* Block write error during relocation process */
	{ PR_1_RELOC_WRITE_ERR,
	  N_("Warning: could not write @b %b for %s: %m\n"),
	  PROMPT_NONE, PR_PREEN_OK },

	/* Error allocating inode bitmap */
	{ PR_1_ALLOCATE_IBITMAP_ERROR,
	  N_("@A @i @B (%N): %m\n"),
	  PROMPT_NONE, PR_FATAL },

	/* Error allocating block bitmap */
	{ PR_1_ALLOCATE_BBITMAP_ERROR,
	  N_("@A @b @B (%N): %m\n"),
	  PROMPT_NONE, PR_FATAL },

	/* Error allocating icount link information */
	{ PR_1_ALLOCATE_ICOUNT,
	  N_("@A icount link information: %m\n"),
	  PROMPT_NONE, PR_FATAL },

	/* Error allocating directory block array */
	{ PR_1_ALLOCATE_DBCOUNT,
	  N_("@A @d @b array: %m\n"),
	  PROMPT_NONE, PR_FATAL },

	/* Error while scanning inodes */
	{ PR_1_ISCAN_ERROR,
	  N_("Error while scanning @is (%i): %m\n"),
	  PROMPT_NONE, PR_FATAL },

	/* Error while iterating over blocks */
	{ PR_1_BLOCK_ITERATE,
	  N_("Error while iterating over @bs in @i %i: %m\n"),
	  PROMPT_NONE, PR_FATAL },

	/* Error while storing inode count information */
	{ PR_1_ICOUNT_STORE,
	  N_("Error storing @i count information (@i=%i, count=%N): %m\n"),
	  PROMPT_NONE, PR_FATAL },

	/* Error while storing directory block information */
	{ PR_1_ADD_DBLOCK,
	  N_("Error storing @d @b information "
	  "(@i=%i, @b=%b, num=%N): %m\n"),
	  PROMPT_NONE, PR_FATAL },

	/* Error while reading inode (for clearing) */
	{ PR_1_READ_INODE,
	  N_("Error reading @i %i: %m\n"),
	  PROMPT_NONE, PR_FATAL },

	/* Suppress messages prompt */
	{ PR_1_SUPPRESS_MESSAGES, "", PROMPT_SUPPRESS, PR_NO_OK },

	/* Imagic flag set on an inode when filesystem doesn't support it */
	{ PR_1_SET_IMAGIC,
	  N_("@i %i has imagic flag set.  "),
	  PROMPT_CLEAR, 0 },

	/* Immutable flag set on a device or socket inode */
	{ PR_1_SET_IMMUTABLE,
	  N_("Special (@v/socket/fifo/symlink) file (@i %i) has immutable\n"
	     "or append-only flag set.  "),
	  PROMPT_CLEAR, PR_PREEN_OK | PR_PREEN_NO | PR_NO_OK },

	/* Non-zero size for device, fifo or socket inode */
	{ PR_1_SET_NONZSIZE,
	  N_("Special (@v/socket/fifo) @i %i has non-zero size.  "),
	  PROMPT_FIX, PR_PREEN_OK },

	/* Filesystem revision is 0, but feature flags are set */
	{ PR_1_FS_REV_LEVEL,
	  N_("@f has feature flag(s) set, but is a revision 0 @f.  "),
	  PROMPT_FIX, PR_PREEN_OK | PR_NO_OK },

	/* Journal inode is not in use, but contains data */
	{ PR_1_JOURNAL_INODE_NOT_CLEAR,
	  N_("@j @i is not in use, but contains data.  "),
	  PROMPT_CLEAR, PR_PREEN_OK },

	/* Journal has bad mode */
	{ PR_1_JOURNAL_BAD_MODE,
	  N_("@j is not regular file.  "),
	  PROMPT_FIX, PR_PREEN_OK },

	/* Deal with inodes that were part of orphan linked list */
	{ PR_1_LOW_DTIME,
	  N_("@i %i was part of the @o @i list.  "),
	  PROMPT_FIX, PR_LATCH_LOW_DTIME, 0 },

	/* Deal with inodes that were part of corrupted orphan linked
	   list (latch question) */
	{ PR_1_ORPHAN_LIST_REFUGEES,
	  N_("@is that were part of a corrupted orphan linked list found.  "),
	  PROMPT_FIX, 0 },

	/* Error allocating refcount structure */
	{ PR_1_ALLOCATE_REFCOUNT,
	  N_("@A refcount structure (%N): %m\n"),
	  PROMPT_NONE, PR_FATAL },

	/* Error reading extended attribute block */
	{ PR_1_READ_EA_BLOCK,
	  N_("Error reading @a @b %b for @i %i.  "),
	  PROMPT_CLEAR, 0 },

	/* Invalid extended attribute block */
	{ PR_1_BAD_EA_BLOCK,
	  N_("@i %i has a bad @a @b %b.  "),
	  PROMPT_CLEAR, 0 },

	/* Error reading Extended Attribute block while fixing refcount */
	{ PR_1_EXTATTR_READ_ABORT,
	  N_("Error reading @a @b %b (%m).  "),
	  PROMPT_NONE, PR_FATAL },

	/* Extended attribute reference count incorrect */
	{ PR_1_EXTATTR_REFCOUNT,
	  N_("@a @b %b has reference count %r, @s %N.  "),
	  PROMPT_FIX, 0 },

	/* Error writing Extended Attribute block while fixing refcount */
	{ PR_1_EXTATTR_WRITE_ABORT,
	  N_("Error writing @a @b %b (%m).  "),
	  PROMPT_NONE, PR_FATAL },

	/* Multiple EA blocks not supported */
	{ PR_1_EA_MULTI_BLOCK,
	  N_("@a @b %b has h_@bs > 1.  "),
	  PROMPT_CLEAR, 0},

	/* Error allocating EA region allocation structure */
	{ PR_1_EA_ALLOC_REGION_ABORT,
	  N_("@A @a region allocation structure.  "),
	  PROMPT_NONE, PR_FATAL},

	/* Error EA allocation collision */
	{ PR_1_EA_ALLOC_COLLISION,
	  N_("@a @b %b is corrupt (allocation collision).  "),
	  PROMPT_CLEAR, 0},

	/* Bad extended attribute name */
	{ PR_1_EA_BAD_NAME,
	  N_("@a @b %b is corrupt (@n name).  "),
	  PROMPT_CLEAR, 0},

	/* Bad extended attribute value */
	{ PR_1_EA_BAD_VALUE,
	  N_("@a @b %b is corrupt (@n value).  "),
	  PROMPT_CLEAR, 0},

	/* Inode too big (latch question) */
	{ PR_1_INODE_TOOBIG,
	  N_("@i %i is too big.  "), PROMPT_TRUNCATE, 0 },

	/* Directory too big */
	{ PR_1_TOOBIG_DIR,
	  N_("%B (%b) causes @d to be too big.  "),
	  PROMPT_CLEAR, PR_LATCH_TOOBIG },

	/* Regular file too big */
	{ PR_1_TOOBIG_REG,
	  N_("%B (%b) causes file to be too big.  "),
	  PROMPT_CLEAR, PR_LATCH_TOOBIG },

	/* Symlink too big */
	{ PR_1_TOOBIG_SYMLINK,
	  N_("%B (%b) causes symlink to be too big.  "),
	  PROMPT_CLEAR, PR_LATCH_TOOBIG },

	/* INDEX_FL flag set on a non-HTREE filesystem */
	{ PR_1_HTREE_SET,
	  N_("@i %i has INDEX_FL flag set on @f without htree support.\n"),
	  PROMPT_CLEAR_HTREE, PR_PREEN_OK },

	/* INDEX_FL flag set on a non-directory */
	{ PR_1_HTREE_NODIR,
	  N_("@i %i has INDEX_FL flag set but is not a @d.\n"),
	  PROMPT_CLEAR_HTREE, PR_PREEN_OK },

	/* Invalid root node in HTREE directory */
	{ PR_1_HTREE_BADROOT,
	  N_("@h %i has an @n root node.\n"),
	  PROMPT_CLEAR_HTREE, PR_PREEN_OK },

	/* Unsupported hash version in HTREE directory */
	{ PR_1_HTREE_HASHV,
	  N_("@h %i has an unsupported hash version (%N)\n"),
	  PROMPT_CLEAR_HTREE, PR_PREEN_OK },

	/* Incompatible flag in HTREE root node */
	{ PR_1_HTREE_INCOMPAT,
	  N_("@h %i uses an incompatible htree root node flag.\n"),
	  PROMPT_CLEAR_HTREE, PR_PREEN_OK },

	/* HTREE too deep */
	{ PR_1_HTREE_DEPTH,
	  N_("@h %i has a tree depth (%N) which is too big\n"),
	  PROMPT_CLEAR_HTREE, PR_PREEN_OK },

	/* Bad block has indirect block that conflicts with filesystem block */
	{ PR_1_BB_FS_BLOCK,
	  N_("Bad @b @i has an indirect @b (%b) that conflicts with\n"
	     "@f metadata.  "),
	  PROMPT_CLEAR, PR_LATCH_BBLOCK },

	/* Resize inode failed */
	{ PR_1_RESIZE_INODE_CREATE,
	  N_("Resize @i (re)creation failed: %m."),
	  PROMPT_CONTINUE, 0 },

	/* invalid inode->i_extra_isize */
	{ PR_1_EXTRA_ISIZE,
	  N_("@i %i has a extra size (%IS) which is @n\n"),
	  PROMPT_FIX, PR_PREEN_OK },

	/* invalid ea entry->e_name_len */
	{ PR_1_ATTR_NAME_LEN,
	  N_("@a in @i %i has a namelen (%N) which is @n\n"),
	  PROMPT_CLEAR, PR_PREEN_OK },

	/* invalid ea entry->e_value_offs */
	{ PR_1_ATTR_VALUE_OFFSET,
	  N_("@a in @i %i has a value offset (%N) which is @n\n"),
	  PROMPT_CLEAR, PR_PREEN_OK },

	/* invalid ea entry->e_value_block */
	{ PR_1_ATTR_VALUE_BLOCK,
	  N_("@a in @i %i has a value @b (%N) which is @n (must be 0)\n"),
	  PROMPT_CLEAR, PR_PREEN_OK },

	/* invalid ea entry->e_value_size */
	{ PR_1_ATTR_VALUE_SIZE,
	  N_("@a in @i %i has a value size (%N) which is @n\n"),
	  PROMPT_CLEAR, PR_PREEN_OK },

	/* invalid ea entry->e_hash */
	{ PR_1_ATTR_HASH,
	  N_("@a in @i %i has a hash (%N) which is @n\n"),
	  PROMPT_CLEAR, PR_PREEN_OK },

	/* inode appears to be a directory */
	{ PR_1_TREAT_AS_DIRECTORY,
	  N_("@i %i is a %It but it looks like it is really a directory.\n"),
	  PROMPT_FIX, 0 },

	/* Error while reading extent tree */
	{ PR_1_READ_EXTENT,
	  N_("Error while reading over @x tree in @i %i: %m\n"),
	  PROMPT_CLEAR_INODE, 0 },

	/* Failure to iterate extents */
	{ PR_1_EXTENT_ITERATE_FAILURE,
	  N_("Failed to iterate extents in @i %i\n"
	     "\t(op %s, blk %b, lblk %c): %m\n"),
	  PROMPT_CLEAR_INODE, 0 },

	/* Bad starting block in extent */
	{ PR_1_EXTENT_BAD_START_BLK,
	  N_("@i %i has an @n extent\n\t(logical @b %c, @n physical @b %b, len %N)\n"),
	  PROMPT_CLEAR, 0 },

	/* Extent ends beyond filesystem */
	{ PR_1_EXTENT_ENDS_BEYOND,
	  N_("@i %i has an @n extent\n\t(logical @b %c, physical @b %b, @n len %N)\n"),
	  PROMPT_CLEAR, 0 },

	/* EXTENTS_FL flag set on a non-extents filesystem */
	{ PR_1_EXTENTS_SET,
	  N_("@i %i has EXTENTS_FL flag set on @f without extents support.\n"),
	  PROMPT_CLEAR, 0 },

	/* inode has extents, superblock missing INCOMPAT_EXTENTS feature */
	{ PR_1_EXTENT_FEATURE,
	  N_("@i %i is in extent format, but @S is missing EXTENTS feature\n"),
	  PROMPT_FIX, 0 },

	/* inode missing EXTENTS_FL, but is an extent inode */
	{ PR_1_UNSET_EXTENT_FL,
	  N_("@i %i missing EXTENT_FL, but is in extents format\n"),
	  PROMPT_FIX, PR_PREEN_OK },

	/* Fast symlink has EXTENTS_FL set */
	{ PR_1_FAST_SYMLINK_EXTENT_FL,
	  N_("Fast symlink %i has EXTENT_FL set.  "),
	  PROMPT_CLEAR, 0 },

	/* Extents are out of order */
	{ PR_1_OUT_OF_ORDER_EXTENTS,
	  N_("@i %i has out of order extents\n\t(@n logical @b %c, physical @b %b, len %N)\n"),
	  PROMPT_CLEAR, 0 },

	{ PR_1_EXTENT_HEADER_INVALID,
	  N_("@i %i has an invalid extent node (blk %b, lblk %c)\n"),
	  PROMPT_CLEAR, 0 },

	/* Failed to convert subcluster bitmap */
	{ PR_1_CONVERT_SUBCLUSTER,
	  N_("Error converting subcluster @b @B: %m\n"),
	  PROMPT_NONE, PR_FATAL },

	/* Quota inode has bad mode */
	{ PR_1_QUOTA_BAD_MODE,
	  N_("@q @i is not regular file.  "),
	  PROMPT_CLEAR, PR_PREEN_OK },

	/* Quota inode is not in use, but contains data */
	{ PR_1_QUOTA_INODE_NOT_CLEAR,
	  N_("@q @i is not in use, but contains data.  "),
	  PROMPT_CLEAR, PR_PREEN_OK },

	/* Quota inode is user visible */
	{ PR_1_QUOTA_INODE_NOT_HIDDEN,
	  N_("@q @i is visible to the user.  "),
	  PROMPT_CLEAR, PR_PREEN_OK },

	/* Invalid bad inode */
	{ PR_1_INVALID_BAD_INODE,
	  N_("The bad @b @i looks @n.  "),
	  PROMPT_CLEAR, 0 },

	/* Extent has zero length */
	{ PR_1_EXTENT_LENGTH_ZERO,
	  N_("@i %i has zero length extent\n\t(@n logical @b %c, physical @b %b)\n"),
	  PROMPT_CLEAR, 0 },

	/* inode seems to contain garbage */
	{ PR_1_INODE_IS_GARBAGE,
	  N_("@i %i seems to contain garbage.  "),
	  PROMPT_CLEAR, 0 },

	/* inode passes checks, but checksum does not match inode */
	{ PR_1_INODE_ONLY_CSUM_INVALID,
	  N_("@i %i passes checks, but checksum does not match @i.  "),
	  PROMPT_FIX, PR_PREEN_OK },

	/* Inode extended attribute is corrupt (allocation collision) */
	{ PR_1_INODE_EA_ALLOC_COLLISION,
	  N_("@i %i @a is corrupt (allocation collision).  "),
	  PROMPT_CLEAR, 0},

	/*
	 * Inode extent block passes checks, but checksum does not match
	 * extent
	 */
	{ PR_1_EXTENT_ONLY_CSUM_INVALID,
	  N_("@i %i extent block passes checks, but checksum does not match "
	     "extent\n\t(logical @b %c, physical @b %b, len %N)\n"),
	  PROMPT_FIX, 0 },

	/*
	 * Inode extended attribute block passes checks, but checksum does not
	 * match block.
	 */
	{ PR_1_EA_BLOCK_ONLY_CSUM_INVALID,
	  N_("@i %i @a @b %b passes checks, but checksum does not match @b.  "),
	  PROMPT_FIX, 0 },

	/*
	 * Interior extent node logical offset doesn't match first node below it
	 */
	{ PR_1_EXTENT_INDEX_START_INVALID,
	  N_("Interior @x node level %N of @i %i:\n"
	     "Logical start %b does not match logical start %c at next level.  "),
	  PROMPT_FIX, 0 },

	/* Extent end is out of bounds for the tree */
	{ PR_1_EXTENT_END_OUT_OF_BOUNDS,
	  N_("@i %i, end of extent exceeds allowed value\n\t(logical @b %c, physical @b %b, len %N)\n"),
	  PROMPT_CLEAR, 0 },

	/* Inode has inline data, but superblock is missing INLINE_DATA feature. */
	{ PR_1_INLINE_DATA_FEATURE,
	  N_("@i %i has inline data, but @S is missing INLINE_DATA feature\n"),
	  PROMPT_CLEAR, PR_PREEN_OK },

	/* INLINE_DATA feature is set in a non-inline-data filesystem */
	{ PR_1_INLINE_DATA_SET,
	  N_("@i %i has INLINE_DATA_FL flag on @f without inline data support.\n"),
	  PROMPT_CLEAR, 0 },

	/*
	 * Inode block conflicts with critical metadata, skipping
	 * block checks
	 */
	{ PR_1_CRITICAL_METADATA_COLLISION,
	  N_("@i %i block %b conflicts with critical metadata, skipping block checks.\n"),
	  PROMPT_NONE, 0 },

	/* Directory inode block <block> should be at block <otherblock> */
	{ PR_1_COLLAPSE_DBLOCK,
	  N_("@d @i %i @b %b should be at @b %c.  "),
	  PROMPT_FIX, 0 },

	/* Extents/inlinedata flag set on a device or socket inode */
	{ PR_1_UNINIT_DBLOCK,
	  N_("@d @i %i has @x marked uninitialized at @b %c.  "),
	  PROMPT_FIX, PR_PREEN_OK },

	/* Inode logical block (physical block ) is misaligned. */
	{ PR_1_MISALIGNED_CLUSTER,
	  N_("@i %i logical @b %b (physical @b %c) violates cluster allocation rules.\nWill fix in pass 1B.\n"),
	  PROMPT_NONE, 0 },

	/* Inode has INLINE_DATA_FL flag but extended attribute not found */
	{ PR_1_INLINE_DATA_NO_ATTR,
	  N_("@i %i has INLINE_DATA_FL flag but @a not found.  "),
	  PROMPT_TRUNCATE, 0 },

	/* Extents/inlinedata flag set on a device or socket inode */
	{ PR_1_SPECIAL_EXTENTS_IDATA,
	  N_("Special (@v/socket/fifo) file (@i %i) has extents\n"
	     "or inline-data flag set.  "),
	  PROMPT_CLEAR, PR_PREEN_OK | PR_PREEN_NO | PR_NO_OK },

	/* Inode has extent header but inline data flag is set */
	{ PR_1_CLEAR_INLINE_DATA_FOR_EXTENT,
	  N_("@i %i has @x header but inline data flag is set.\n"),
	  PROMPT_FIX, 0 },

	/* Inode seems to have inline data but extent flag is set */
	{ PR_1_CLEAR_EXTENT_FOR_INLINE_DATA,
	  N_("@i %i seems to have inline data but @x flag is set.\n"),
	  PROMPT_FIX, 0 },

	/* Inode seems to have block map but inline data and extent flags set */
	{ PR_1_CLEAR_EXTENT_INLINE_DATA_FLAGS,
	  N_("@i %i seems to have @b map but inline data and @x flags set.\n"),
	  PROMPT_FIX, 0 },

	/* Inode has inline data and extent flags but i_block contains junk */
	{ PR_1_CLEAR_EXTENT_INLINE_DATA_INODE,
	  N_("@i %i has inline data and @x flags set but i_block contains junk.\n"),
	  PROMPT_CLEAR_INODE, 0 },

	/* Bad block list says the bad block list inode is bad */
	{ PR_1_BADBLOCKS_IN_BADBLOCKS,
	  N_("Bad block list says the bad block list @i is bad.  "),
	  PROMPT_CLEAR_INODE, 0 },

	/* Error allocating extent region allocation structure */
	{ PR_1_EXTENT_ALLOC_REGION_ABORT,
	  N_("@A @x region allocation structure.  "),
	  PROMPT_NONE, PR_FATAL},

	/* Inode has a duplicate extent mapping */
	{ PR_1_EXTENT_COLLISION,
	  N_("@i %i has a duplicate @x mapping\n\t(logical @b %c, @n physical @b %b, len %N)\n"),
	  PROMPT_CLEAR, 0 },

	/* Error allocating memory for encrypted directory list */
	{ PR_1_ALLOCATE_ENCRYPTED_DIRLIST,
	  N_("@A memory for encrypted @d list\n"),
	  PROMPT_NONE, PR_FATAL },

	/* Inode extent tree could be more shallow */
	{ PR_1_EXTENT_BAD_MAX_DEPTH,
	  N_("@i %i @x tree could be more shallow (%b; could be <= %c)\n"),
	  PROMPT_FIX, PR_NO_OK | PR_PREEN_NO | PR_PREEN_OK },

	/* Inode extent tree could be more shallow */
	{ PR_1_NO_BIGALLOC_BLOCKMAP_FILES,
	  N_("@i %i on bigalloc @f cannot be @b mapped.  "),
	  PROMPT_FIX, 0 },

	/* Inode has corrupt extent header */
	{ PR_1_MISSING_EXTENT_HEADER,
	  N_("@i %i has corrupt @x header.  "),
	  PROMPT_CLEAR_INODE, 0 },

	/* Timestamp(s) on inode beyond 2310-04-04 are likely pre-1970. */
	{ PR_1_EA_TIME_OUT_OF_RANGE,
	  N_("Timestamp(s) on @i %i beyond 2310-04-04 are likely pre-1970.\n"),
	  PROMPT_FIX, PR_PREEN_OK | PR_NO_OK },

	/* Error allocating memory for encrypted directory list */
	{ PR_1_ALLOCATE_ENCRYPTED_DIRLIST,
	  N_("@A memory for encrypted @d list\n"),
	  PROMPT_NONE, PR_FATAL },

	/* Pass 1b errors */

	/* Pass 1B: Rescan for duplicate/bad blocks */
	{ PR_1B_PASS_HEADER,
	  N_("\nRunning additional passes to resolve @bs claimed by more than one @i...\n"
	  "Pass 1B: Rescanning for @m @bs\n"),
	  PROMPT_NONE, 0 },

	/* Duplicate/bad block(s) header */
	{ PR_1B_DUP_BLOCK_HEADER,
	  N_("@m @b(s) in @i %i:"),
	  PROMPT_NONE, 0 },

	/* Duplicate/bad block(s) in inode */
	{ PR_1B_DUP_BLOCK,
	  " %b",
	  PROMPT_NONE, PR_LATCH_DBLOCK | PR_PREEN_NOHDR },

	/* Duplicate/bad block(s) end */
	{ PR_1B_DUP_BLOCK_END,
	  "\n",
	  PROMPT_NONE, PR_PREEN_NOHDR },

	/* Error while scanning inodes */
	{ PR_1B_ISCAN_ERROR,
	  N_("Error while scanning inodes (%i): %m\n"),
	  PROMPT_NONE, PR_FATAL },

	/* Error allocating inode bitmap */
	{ PR_1B_ALLOCATE_IBITMAP_ERROR,
	  N_("@A @i @B (@i_dup_map): %m\n"),
	  PROMPT_NONE, PR_FATAL },

	/* Error while iterating over blocks */
	{ PR_1B_BLOCK_ITERATE,
	  N_("Error while iterating over @bs in @i %i (%s): %m\n"),
	  PROMPT_NONE, 0 },

	/* Error adjusting EA refcount */
	{ PR_1B_ADJ_EA_REFCOUNT,
	  N_("Error adjusting refcount for @a @b %b (@i %i): %m\n"),
	  PROMPT_NONE, 0 },

	/* Duplicate/bad block range in inode */
	{ PR_1B_DUP_RANGE,
	  " %b--%c",
	  PROMPT_NONE, PR_LATCH_DBLOCK | PR_PREEN_NOHDR },

	/* Pass 1C: Scan directories for inodes with multiply-claimed blocks. */
	{ PR_1C_PASS_HEADER,
	  N_("Pass 1C: Scanning directories for @is with @m @bs\n"),
	  PROMPT_NONE, 0 },


	/* Pass 1D: Reconciling multiply-claimed blocks */
	{ PR_1D_PASS_HEADER,
	  N_("Pass 1D: Reconciling @m @bs\n"),
	  PROMPT_NONE, 0 },

	/* File has duplicate blocks */
	{ PR_1D_DUP_FILE,
	  N_("File %Q (@i #%i, mod time %IM) \n"
	  "  has %r @m @b(s), shared with %N file(s):\n"),
	  PROMPT_NONE, 0 },

	/* List of files sharing duplicate blocks */
	{ PR_1D_DUP_FILE_LIST,
	  N_("\t%Q (@i #%i, mod time %IM)\n"),
	  PROMPT_NONE, 0 },

	/* File sharing blocks with filesystem metadata  */
	{ PR_1D_SHARE_METADATA,
	  N_("\t<@f metadata>\n"),
	  PROMPT_NONE, 0 },

	/* Report of how many duplicate/bad inodes */
	{ PR_1D_NUM_DUP_INODES,
	  N_("(There are %N @is containing @m @bs.)\n\n"),
	  PROMPT_NONE, 0 },

	/* Duplicated blocks already reassigned or cloned. */
	{ PR_1D_DUP_BLOCKS_DEALT,
	  N_("@m @bs already reassigned or cloned.\n\n"),
	  PROMPT_NONE, 0 },

	/* Clone duplicate/bad blocks? */
	{ PR_1D_CLONE_QUESTION,
	  "", PROMPT_CLONE, PR_NO_OK },

	/* Delete file? */
	{ PR_1D_DELETE_QUESTION,
	  "", PROMPT_DELETE, 0 },

	/* Couldn't clone file (error) */
	{ PR_1D_CLONE_ERROR,
	  N_("Couldn't clone file: %m\n"), PROMPT_NONE, 0 },

	/* Pass 1E Extent tree optimization	*/

	/* Pass 1E: Optimizing extent trees */
	{ PR_1E_PASS_HEADER,
	  N_("Pass 1E: Optimizing @x trees\n"),
	  PROMPT_NONE, PR_PREEN_NOMSG },

	/* Failed to optimize extent tree */
	{ PR_1E_OPTIMIZE_EXT_ERR,
	  N_("Failed to optimize @x tree %p (%i): %m\n"),
	  PROMPT_NONE, 0 },

	/* Optimizing extent trees */
	{ PR_1E_OPTIMIZE_EXT_HEADER,
	  N_("Optimizing @x trees: "),
	  PROMPT_NONE, PR_MSG_ONLY },

	/* Rebuilding extent tree %d */
	{ PR_1E_OPTIMIZE_EXT,
	  " %i",
	  PROMPT_NONE, PR_LATCH_OPTIMIZE_EXT | PR_PREEN_NOHDR},

	/* Rebuilding extent tree end */
	{ PR_1E_OPTIMIZE_EXT_END,
	  "\n",
	  PROMPT_NONE, PR_PREEN_NOHDR },

	/* Internal error: extent tree depth too large */
	{ PR_1E_MAX_EXTENT_TREE_DEPTH,
	  N_("Internal error: max extent tree depth too large (%b; expected=%c).\n"),
	  PROMPT_NONE, PR_FATAL },

	/* Inode extent tree could be shorter */
	{ PR_1E_CAN_COLLAPSE_EXTENT_TREE,
	  N_("@i %i @x tree (at level %b) could be shorter.  "),
	  PROMPT_FIX, PR_NO_OK | PR_PREEN_NO | PR_PREEN_OK },

	/* Inode extent tree could be narrower */
	{ PR_1E_CAN_NARROW_EXTENT_TREE,
	  N_("@i %i @x tree (at level %b) could be narrower.  "),
	  PROMPT_FIX, PR_NO_OK | PR_PREEN_NO | PR_PREEN_OK },

	/* Pass 2 errors */

	/* Pass 2: Checking directory structure */
	{ PR_2_PASS_HEADER,
	  N_("Pass 2: Checking @d structure\n"),
	  PROMPT_NONE, 0 },

	/* Bad inode number for '.' */
	{ PR_2_BAD_INODE_DOT,
	  N_("@n @i number for '.' in @d @i %i.\n"),
	  PROMPT_FIX, 0 },

	/* Entry 'xxxx' in /a/b/c has bad inode number.*/
	{ PR_2_BAD_INO,
	  N_("@E has @n @i #: %Di.\n"),
	  PROMPT_CLEAR, 0 },

	/* Entry 'xxxx' in /a/b/c has deleted/unused inode nnnnn.*/
	{ PR_2_UNUSED_INODE,
	  N_("@E has @D/unused @i %Di.  "),
	  PROMPT_CLEAR, PR_PREEN_OK },

	/* Directry entry is link to '.' */
	{ PR_2_LINK_DOT,
	  N_("@E @L to '.'  "),
	  PROMPT_CLEAR, 0 },

	/* Directory entry points to inode now located in a bad block */
	{ PR_2_BB_INODE,
	  N_("@E points to @i (%Di) located in a bad @b.\n"),
	  PROMPT_CLEAR, 0 },

	/* Directory entry contains a link to a directory */
	{ PR_2_LINK_DIR,
	  N_("@E @L to @d %P (%Di).\n"),
	  PROMPT_CLEAR, 0 },

	/* Directory entry contains a link to the root directry */
	{ PR_2_LINK_ROOT,
	  N_("@E @L to the @r.\n"),
	  PROMPT_CLEAR, 0 },

	/* Directory entry has illegal characters in its name */
	{ PR_2_BAD_NAME,
	  N_("@E has illegal characters in its name.\n"),
	  PROMPT_FIX, 0 },

	/* Missing '.' in directory inode */
	{ PR_2_MISSING_DOT,
	  N_("Missing '.' in @d @i %i.\n"),
	  PROMPT_FIX, 0 },

	/* Missing '..' in directory inode */
	{ PR_2_MISSING_DOT_DOT,
	  N_("Missing '..' in @d @i %i.\n"),
	  PROMPT_FIX, 0 },

	/* First entry in directory inode doesn't contain '.' */
	{ PR_2_1ST_NOT_DOT,
	  N_("First @e '%Dn' (@i=%Di) in @d @i %i (%p) @s '.'\n"),
	  PROMPT_FIX, 0 },

	/* Second entry in directory inode doesn't contain '..' */
	{ PR_2_2ND_NOT_DOT_DOT,
	  N_("Second @e '%Dn' (@i=%Di) in @d @i %i @s '..'\n"),
	  PROMPT_FIX, 0 },

	/* i_faddr should be zero */
	{ PR_2_FADDR_ZERO,
	  N_("i_faddr @F %IF, @s zero.\n"),
	  PROMPT_CLEAR, 0 },

	/* i_file_acl should be zero */
	{ PR_2_FILE_ACL_ZERO,
	  N_("i_file_acl @F %If, @s zero.\n"),
	  PROMPT_CLEAR, 0 },

	/* i_dir_acl should be zero */
	{ PR_2_DIR_ACL_ZERO,
	  N_("i_dir_acl @F %Id, @s zero.\n"),
	  PROMPT_CLEAR, 0 },

	/* i_frag should be zero */
	{ PR_2_FRAG_ZERO,
	  N_("i_frag @F %N, @s zero.\n"),
	  PROMPT_CLEAR, 0 },

	/* i_fsize should be zero */
	{ PR_2_FSIZE_ZERO,
	  N_("i_fsize @F %N, @s zero.\n"),
	  PROMPT_CLEAR, 0 },

	/* inode has bad mode */
	{ PR_2_BAD_MODE,
	  N_("@i %i (%Q) has @n mode (%Im).\n"),
	  PROMPT_CLEAR, 0 },

	/* directory corrupted */
	{ PR_2_DIR_CORRUPTED,
	  N_("@d @i %i, %B, offset %N: @d corrupted\n"),
	  PROMPT_SALVAGE, 0 },

	/* filename too long */
	{ PR_2_FILENAME_LONG,
	  N_("@d @i %i, %B, offset %N: filename too long\n"),
	  PROMPT_TRUNCATE, 0 },

	/* Directory inode has a missing block (hole) */
	{ PR_2_DIRECTORY_HOLE,
	  N_("@d @i %i has an unallocated %B.  "),
	  PROMPT_ALLOCATE, 0 },

	/* '.' is not NULL terminated */
	{ PR_2_DOT_NULL_TERM,
	  N_("'.' @d @e in @d @i %i is not NULL terminated\n"),
	  PROMPT_FIX, 0 },

	/* '..' is not NULL terminated */
	{ PR_2_DOT_DOT_NULL_TERM,
	  N_("'..' @d @e in @d @i %i is not NULL terminated\n"),
	  PROMPT_FIX, 0 },

	/* Illegal character device inode */
	{ PR_2_BAD_CHAR_DEV,
	  N_("@i %i (%Q) is an @I character @v.\n"),
	  PROMPT_CLEAR, 0 },

	/* Illegal block device inode */
	{ PR_2_BAD_BLOCK_DEV,
	  N_("@i %i (%Q) is an @I @b @v.\n"),
	  PROMPT_CLEAR, 0 },

	/* Duplicate '.' entry */
	{ PR_2_DUP_DOT,
	  N_("@E is duplicate '.' @e.\n"),
	  PROMPT_FIX, 0 },

	/* Duplicate '..' entry */
	{ PR_2_DUP_DOT_DOT,
	  N_("@E is duplicate '..' @e.\n"),
	  PROMPT_FIX, 0 },

	/* Internal error: couldn't find dir_info */
	{ PR_2_NO_DIRINFO,
	  N_("Internal error: couldn't find dir_info for %i.\n"),
	  PROMPT_NONE, PR_FATAL },

	/* Final rec_len is wrong */
	{ PR_2_FINAL_RECLEN,
	  N_("@E has rec_len of %Dr, @s %N.\n"),
	  PROMPT_FIX, 0 },

	/* Error allocating icount structure */
	{ PR_2_ALLOCATE_ICOUNT,
	  N_("@A icount structure: %m\n"),
	  PROMPT_NONE, PR_FATAL },

	/* Error iterating over directory blocks */
	{ PR_2_DBLIST_ITERATE,
	  N_("Error iterating over @d @bs: %m\n"),
	  PROMPT_NONE, PR_FATAL },

	/* Error reading directory block */
	{ PR_2_READ_DIRBLOCK,
	  N_("Error reading @d @b %b (@i %i): %m\n"),
	  PROMPT_CONTINUE, 0 },

	/* Error writing directory block */
	{ PR_2_WRITE_DIRBLOCK,
	  N_("Error writing @d @b %b (@i %i): %m\n"),
	  PROMPT_CONTINUE, 0 },

	/* Error allocating new directory block */
	{ PR_2_ALLOC_DIRBOCK,
	  N_("@A new @d @b for @i %i (%s): %m\n"),
	  PROMPT_NONE, 0 },

	/* Error deallocating inode */
	{ PR_2_DEALLOC_INODE,
	  N_("Error deallocating @i %i: %m\n"),
	  PROMPT_NONE, PR_FATAL },

	/* Directory entry for '.' is big.  Split? */
	{ PR_2_SPLIT_DOT,
	  N_("@d @e for '.' in %p (%i) is big.\n"),
	  PROMPT_SPLIT, PR_NO_OK },

	/* Illegal FIFO inode */
	{ PR_2_BAD_FIFO,
	  N_("@i %i (%Q) is an @I FIFO.\n"),
	  PROMPT_CLEAR, 0 },

	/* Illegal socket inode */
	{ PR_2_BAD_SOCKET,
	  N_("@i %i (%Q) is an @I socket.\n"),
	  PROMPT_CLEAR, 0 },

	/* Directory filetype not set */
	{ PR_2_SET_FILETYPE,
	  N_("Setting filetype for @E to %N.\n"),
	  PROMPT_NONE, PR_PREEN_OK | PR_NO_OK | PR_NO_NOMSG },

	/* Directory filetype incorrect */
	{ PR_2_BAD_FILETYPE,
	  N_("@E has an incorrect filetype (was %Dt, @s %N).\n"),
	  PROMPT_FIX, 0 },

	/* Directory filetype set on filesystem */
	{ PR_2_CLEAR_FILETYPE,
	  N_("@E has filetype set.\n"),
	  PROMPT_CLEAR, PR_PREEN_OK },

	/* Directory filename is null */
	{ PR_2_NULL_NAME,
	  N_("@E has a @z name.\n"),
	  PROMPT_CLEAR, 0 },

	/* Invalid symlink */
	{ PR_2_INVALID_SYMLINK,
	  N_("Symlink %Q (@i #%i) is @n.\n"),
	  PROMPT_CLEAR, 0 },

	/* i_file_acl (extended attribute block) is bad */
	{ PR_2_FILE_ACL_BAD,
	  N_("@a @b @F @n (%If).\n"),
	  PROMPT_CLEAR, 0 },

	/* Filesystem contains large files, but has no such flag in sb */
	{ PR_2_FEATURE_LARGE_FILES,
	  N_("@f contains large files, but lacks LARGE_FILE flag in @S.\n"),
	  PROMPT_FIX, 0 },

	/* Node in HTREE directory not referenced */
	{ PR_2_HTREE_NOTREF,
	  N_("@p @h %d: %B not referenced\n"),
	  PROMPT_NONE, 0 },

	/* Node in HTREE directory referenced twice */
	{ PR_2_HTREE_DUPREF,
	  N_("@p @h %d: %B referenced twice\n"),
	  PROMPT_NONE, 0 },

	/* Node in HTREE directory has bad min hash */
	{ PR_2_HTREE_MIN_HASH,
	  N_("@p @h %d: %B has bad min hash\n"),
	  PROMPT_NONE, 0 },

	/* Node in HTREE directory has bad max hash */
	{ PR_2_HTREE_MAX_HASH,
	  N_("@p @h %d: %B has bad max hash\n"),
	  PROMPT_NONE, 0 },

	/* Clear invalid HTREE directory */
	{ PR_2_HTREE_CLEAR,
	  N_("@n @h %d (%q).  "), PROMPT_CLEAR_HTREE, 0 },

	/* Bad block in htree interior node */
	{ PR_2_HTREE_BADBLK,
	  N_("@p @h %d (%q): bad @b number %b.\n"),
	  PROMPT_CLEAR_HTREE, 0 },

	/* Error adjusting EA refcount */
	{ PR_2_ADJ_EA_REFCOUNT,
	  N_("Error adjusting refcount for @a @b %b (@i %i): %m\n"),
	  PROMPT_NONE, PR_FATAL },

	/* Invalid HTREE root node */
	{ PR_2_HTREE_BAD_ROOT,
	  N_("@p @h %d: root node is @n\n"),
	  PROMPT_CLEAR_HTREE, PR_PREEN_OK },

	/* Invalid HTREE limit */
	{ PR_2_HTREE_BAD_LIMIT,
	  N_("@p @h %d: %B has @n limit (%N)\n"),
	  PROMPT_CLEAR_HTREE, PR_PREEN_OK },

	/* Invalid HTREE count */
	{ PR_2_HTREE_BAD_COUNT,
	  N_("@p @h %d: %B has @n count (%N)\n"),
	  PROMPT_CLEAR_HTREE, PR_PREEN_OK },

	/* HTREE interior node has out-of-order hashes in table */
	{ PR_2_HTREE_HASH_ORDER,
	  N_("@p @h %d: %B has an unordered hash table\n"),
	  PROMPT_CLEAR_HTREE, PR_PREEN_OK },

	/* Node in HTREE directory has invalid depth */
	{ PR_2_HTREE_BAD_DEPTH,
	  N_("@p @h %d: %B has @n depth (%N)\n"),
	  PROMPT_NONE, 0 },

	/* Duplicate directory entry found */
	{ PR_2_DUPLICATE_DIRENT,
	  N_("Duplicate @E found.  "),
	  PROMPT_CLEAR, 0 },

	/* Non-unique filename found */
	{ PR_2_NON_UNIQUE_FILE, /* xgettext: no-c-format */
	  N_("@E has a non-unique filename.\nRename to %s"),
	  PROMPT_NULL, 0 },

	/* Duplicate directory entry found */
	{ PR_2_REPORT_DUP_DIRENT,
	  N_("Duplicate @e '%Dn' found.\n\tMarking %p (%i) to be rebuilt.\n\n"),
	  PROMPT_NONE, 0 },

	/* i_blocks_hi should be zero */
	{ PR_2_BLOCKS_HI_ZERO,
	  N_("i_blocks_hi @F %N, @s zero.\n"),
	  PROMPT_CLEAR, 0 },

	/* Unexpected HTREE block */
	{ PR_2_UNEXPECTED_HTREE_BLOCK,
	  N_("Unexpected @b in @h %d (%q).\n"), PROMPT_CLEAR_HTREE, 0 },

	/* Inode found in group where _INODE_UNINIT is set */
	{ PR_2_INOREF_BG_INO_UNINIT,
	  N_("@E references @i %Di in @g %g where _INODE_UNINIT is set.\n"),
	  PROMPT_FIX, PR_PREEN_OK },

	/* Inode found in group unused inodes area */
	{ PR_2_INOREF_IN_UNUSED,
	  N_("@E references @i %Di found in @g %g's unused inodes area.\n"),
	  PROMPT_FIX, PR_PREEN_OK },

	/* i_blocks_hi should be zero */
	{ PR_2_I_FILE_ACL_HI_ZERO,
	  N_("i_file_acl_hi @F %N, @s zero.\n"),
	  PROMPT_CLEAR, PR_PREEN_OK },

<<<<<<< HEAD
=======
	/* htree root node fails checksum */
	{ PR_2_HTREE_ROOT_CSUM_INVALID,
	  N_("@p @h %d: root node fails checksum.\n"),
	  PROMPT_CLEAR_HTREE, PR_PREEN_OK },

	/* htree internal node fails checksum */
	{ PR_2_HTREE_NODE_CSUM_INVALID,
	  N_("@p @h %d: internal node fails checksum.\n"),
	  PROMPT_CLEAR_HTREE, PR_PREEN_OK },

	/* leaf node has no checksum */
	{ PR_2_LEAF_NODE_MISSING_CSUM,
	  N_("@d @i %i, %B, offset %N: @d has no checksum.\n"),
	  PROMPT_FIX, PR_PREEN_OK },

	/* leaf node passes checks but fails checksum */
	{ PR_2_LEAF_NODE_ONLY_CSUM_INVALID,
	  N_("@d @i %i, %B: @d passes checks but fails checksum.\n"),
	  PROMPT_FIX, PR_PREEN_OK },

	/* inline directory inode size must be a multiple of 4 */
	{ PR_2_BAD_INLINE_DIR_SIZE,
	  N_("Inline @d @i %i size (%N) must be a multiple of 4.\n"),
	  PROMPT_FIX, 0 },

	/* fixing size of inline directory inode failed */
	{ PR_2_FIX_INLINE_DIR_FAILED,
	  N_("Fixing size of inline @d @i %i failed.\n"),
	  PROMPT_TRUNCATE, 0 },

>>>>>>> 4e52870e
	/* Encrypted directory entry is too short */
	{ PR_2_BAD_ENCRYPTED_NAME,
	  N_("Encrypted @E is too short.\n"),
	  PROMPT_CLEAR, 0 },

	/* Pass 3 errors */

	/* Pass 3: Checking directory connectivity */
	{ PR_3_PASS_HEADER,
	  N_("Pass 3: Checking @d connectivity\n"),
	  PROMPT_NONE, 0 },

	/* Root inode not allocated */
	{ PR_3_NO_ROOT_INODE,
	  N_("@r not allocated.  "),
	  PROMPT_ALLOCATE, 0 },

	/* No room in lost+found */
	{ PR_3_EXPAND_LF_DIR,
	  N_("No room in @l @d.  "),
	  PROMPT_EXPAND, 0 },

	/* Unconnected directory inode */
	{ PR_3_UNCONNECTED_DIR,
	  N_("Unconnected @d @i %i (%p)\n"),
	  PROMPT_CONNECT, 0 },

	/* /lost+found not found */
	{ PR_3_NO_LF_DIR,
	  N_("/@l not found.  "),
	  PROMPT_CREATE, PR_PREEN_OK },

	/* .. entry is incorrect */
	{ PR_3_BAD_DOT_DOT,
	  N_("'..' in %Q (%i) is %P (%j), @s %q (%d).\n"),
	  PROMPT_FIX, 0 },

	/* Bad or non-existent /lost+found.  Cannot reconnect */
	{ PR_3_NO_LPF,
	  N_("Bad or non-existent /@l.  Cannot reconnect.\n"),
	  PROMPT_NONE, 0 },

	/* Could not expand /lost+found */
	{ PR_3_CANT_EXPAND_LPF,
	  N_("Could not expand /@l: %m\n"),
	  PROMPT_NONE, 0 },

	/* Could not reconnect inode */
	{ PR_3_CANT_RECONNECT,
	  N_("Could not reconnect %i: %m\n"),
	  PROMPT_NONE, 0 },

	/* Error while trying to find /lost+found */
	{ PR_3_ERR_FIND_LPF,
	  N_("Error while trying to find /@l: %m\n"),
	  PROMPT_NONE, 0 },

	/* Error in ext2fs_new_block while creating /lost+found */
	{ PR_3_ERR_LPF_NEW_BLOCK,
	  N_("ext2fs_new_@b: %m while trying to create /@l @d\n"),
	  PROMPT_NONE, 0 },

	/* Error in ext2fs_new_inode while creating /lost+found */
	{ PR_3_ERR_LPF_NEW_INODE,
	  N_("ext2fs_new_@i: %m while trying to create /@l @d\n"),
	  PROMPT_NONE, 0 },

	/* Error in ext2fs_new_dir_block while creating /lost+found */
	{ PR_3_ERR_LPF_NEW_DIR_BLOCK,
	  N_("ext2fs_new_dir_@b: %m while creating new @d @b\n"),
	  PROMPT_NONE, 0 },

	/* Error while writing directory block for /lost+found */
	{ PR_3_ERR_LPF_WRITE_BLOCK,
	  N_("ext2fs_write_dir_@b: %m while writing the @d @b for /@l\n"),
	  PROMPT_NONE, 0 },

	/* Error while adjusting inode count */
	{ PR_3_ADJUST_INODE,
	  N_("Error while adjusting @i count on @i %i\n"),
	  PROMPT_NONE, 0 },

	/* Couldn't fix parent directory -- error */
	{ PR_3_FIX_PARENT_ERR,
	  N_("Couldn't fix parent of @i %i: %m\n\n"),
	  PROMPT_NONE, 0 },

	/* Couldn't fix parent directory -- couldn't find it */
	{ PR_3_FIX_PARENT_NOFIND,
	  N_("Couldn't fix parent of @i %i: Couldn't find parent @d @e\n\n"),
	  PROMPT_NONE, 0 },

	/* Error allocating inode bitmap */
	{ PR_3_ALLOCATE_IBITMAP_ERROR,
	  N_("@A @i @B (%N): %m\n"),
	  PROMPT_NONE, PR_FATAL },

	/* Error creating root directory */
	{ PR_3_CREATE_ROOT_ERROR,
	  N_("Error creating root @d (%s): %m\n"),
	  PROMPT_NONE, PR_FATAL },

	/* Error creating lost and found directory */
	{ PR_3_CREATE_LPF_ERROR,
	  N_("Error creating /@l @d (%s): %m\n"),
	  PROMPT_NONE, 0 },

	/* Root inode is not directory; aborting */
	{ PR_3_ROOT_NOT_DIR_ABORT,
	  N_("@r is not a @d; aborting.\n"),
	  PROMPT_NONE, PR_FATAL },

	/* Cannot proceed without a root inode. */
	{ PR_3_NO_ROOT_INODE_ABORT,
	  N_("Cannot proceed without a @r.\n"),
	  PROMPT_NONE, PR_FATAL },

	/* Internal error: couldn't find dir_info */
	{ PR_3_NO_DIRINFO,
	  N_("Internal error: couldn't find dir_info for %i.\n"),
	  PROMPT_NONE, PR_FATAL },

	/* Lost+found not a directory */
	{ PR_3_LPF_NOTDIR,
	  N_("/@l is not a @d (ino=%i)\n"),
	  PROMPT_UNLINK, 0 },

	/* Lost+found has inline data */
	{ PR_3_LPF_INLINE_DATA,
	  N_("/@l has inline data\n"),
	  PROMPT_CLEAR, 0 },

	/* Cannot allocate /lost+found. */
	{ PR_3_LPF_NO_SPACE,
	  N_("Cannot allocate space for /@l.\nPlace lost files in root directory instead"),
	  PROMPT_NULL, 0 },

	/* Delete some files and re-run e2fsck. */
	{ PR_3_NO_SPACE_TO_RECOVER,
	  N_("Insufficient space to recover lost files!\nMove data off the @f and re-run e2fsck.\n\n"),
	  PROMPT_NONE, 0 },

	/* Lost+found is encrypted */
	{ PR_3_LPF_ENCRYPTED,
	  N_("/@l is encrypted\n"),
	  PROMPT_CLEAR, 0 },

	/* Pass 3A Directory Optimization	*/

	/* Pass 3A: Optimizing directories */
	{ PR_3A_PASS_HEADER,
	  N_("Pass 3A: Optimizing directories\n"),
	  PROMPT_NONE, PR_PREEN_NOMSG },

	/* Error iterating over directories */
	{ PR_3A_OPTIMIZE_ITER,
	  N_("Failed to create dirs_to_hash iterator: %m\n"),
	  PROMPT_NONE, 0 },

	/* Error rehash directory */
	{ PR_3A_OPTIMIZE_DIR_ERR,
	  N_("Failed to optimize directory %q (%d): %m\n"),
	  PROMPT_NONE, 0 },

	/* Rehashing dir header */
	{ PR_3A_OPTIMIZE_DIR_HEADER,
	  N_("Optimizing directories: "),
	  PROMPT_NONE, PR_MSG_ONLY },

	/* Rehashing directory %d */
	{ PR_3A_OPTIMIZE_DIR,
	  " %d",
	  PROMPT_NONE, PR_LATCH_OPTIMIZE_DIR | PR_PREEN_NOHDR},

	/* Rehashing dir end */
	{ PR_3A_OPTIMIZE_DIR_END,
	  "\n",
	  PROMPT_NONE, PR_PREEN_NOHDR },

	/* Pass 4 errors */

	/* Pass 4: Checking reference counts */
	{ PR_4_PASS_HEADER,
	  N_("Pass 4: Checking reference counts\n"),
	  PROMPT_NONE, 0 },

	/* Unattached zero-length inode */
	{ PR_4_ZERO_LEN_INODE,
	  N_("@u @z @i %i.  "),
	  PROMPT_CLEAR, PR_PREEN_OK|PR_NO_OK },

	/* Unattached inode */
	{ PR_4_UNATTACHED_INODE,
	  N_("@u @i %i\n"),
	  PROMPT_CONNECT, 0 },

	/* Inode ref count wrong */
	{ PR_4_BAD_REF_COUNT,
	  N_("@i %i ref count is %Il, @s %N.  "),
	  PROMPT_FIX, PR_PREEN_OK },

	{ PR_4_INCONSISTENT_COUNT,
	  N_("WARNING: PROGRAMMING BUG IN E2FSCK!\n"
	  "\tOR SOME BONEHEAD (YOU) IS CHECKING A MOUNTED (LIVE) FILESYSTEM.\n"
	  "@i_link_info[%i] is %N, @i.i_links_count is %Il.  "
	  "They @s the same!\n"),
	  PROMPT_NONE, 0 },

	/* Pass 5 errors */

	/* Pass 5: Checking group summary information */
	{ PR_5_PASS_HEADER,
	  N_("Pass 5: Checking @g summary information\n"),
	  PROMPT_NONE, 0 },

	/* Padding at end of inode bitmap is not set. */
	{ PR_5_INODE_BMAP_PADDING,
	  N_("Padding at end of @i @B is not set. "),
	  PROMPT_FIX, PR_PREEN_OK },

	/* Padding at end of block bitmap is not set. */
	{ PR_5_BLOCK_BMAP_PADDING,
	  N_("Padding at end of @b @B is not set. "),
	  PROMPT_FIX, PR_PREEN_OK },

	/* Block bitmap differences header */
	{ PR_5_BLOCK_BITMAP_HEADER,
	  N_("@b @B differences: "),
	  PROMPT_NONE, PR_PREEN_OK | PR_PREEN_NOMSG},

	/* Block not used, but marked in bitmap */
	{ PR_5_BLOCK_UNUSED,
	  " -%b",
	  PROMPT_NONE, PR_LATCH_BBITMAP | PR_PREEN_OK | PR_PREEN_NOMSG },

	/* Block used, but not marked used in bitmap */
	{ PR_5_BLOCK_USED,
	  " +%b",
	  PROMPT_NONE, PR_LATCH_BBITMAP | PR_PREEN_OK | PR_PREEN_NOMSG },

	/* Block bitmap differences end */
	{ PR_5_BLOCK_BITMAP_END,
	  "\n",
	  PROMPT_FIX, PR_PREEN_OK | PR_PREEN_NOMSG },

	/* Inode bitmap differences header */
	{ PR_5_INODE_BITMAP_HEADER,
	  N_("@i @B differences: "),
	  PROMPT_NONE, PR_PREEN_OK | PR_PREEN_NOMSG },

	/* Inode not used, but marked in bitmap */
	{ PR_5_INODE_UNUSED,
	  " -%i",
	  PROMPT_NONE, PR_LATCH_IBITMAP | PR_PREEN_OK | PR_PREEN_NOMSG },

	/* Inode used, but not marked used in bitmap */
	{ PR_5_INODE_USED,
	  " +%i",
	  PROMPT_NONE, PR_LATCH_IBITMAP | PR_PREEN_OK | PR_PREEN_NOMSG },

	/* Inode bitmap differences end */
	{ PR_5_INODE_BITMAP_END,
	  "\n",
	  PROMPT_FIX, PR_PREEN_OK | PR_PREEN_NOMSG },

	/* Free inodes count for group wrong */
	{ PR_5_FREE_INODE_COUNT_GROUP,
	  N_("Free @is count wrong for @g #%g (%i, counted=%j).\n"),
	  PROMPT_FIX, PR_PREEN_OK | PR_PREEN_NOMSG },

	/* Directories count for group wrong */
	{ PR_5_FREE_DIR_COUNT_GROUP,
	  N_("Directories count wrong for @g #%g (%i, counted=%j).\n"),
	  PROMPT_FIX, PR_PREEN_OK | PR_PREEN_NOMSG },

	/* Free inodes count wrong */
	{ PR_5_FREE_INODE_COUNT,
	  N_("Free @is count wrong (%i, counted=%j).\n"),
	  PROMPT_FIX, PR_PREEN_OK | PR_NO_OK | PR_PREEN_NOMSG },

	/* Free blocks count for group wrong */
	{ PR_5_FREE_BLOCK_COUNT_GROUP,
	  N_("Free @bs count wrong for @g #%g (%b, counted=%c).\n"),
	  PROMPT_FIX, PR_PREEN_OK | PR_PREEN_NOMSG },

	/* Free blocks count wrong */
	{ PR_5_FREE_BLOCK_COUNT,
	  N_("Free @bs count wrong (%b, counted=%c).\n"),
	  PROMPT_FIX, PR_PREEN_OK | PR_NO_OK | PR_PREEN_NOMSG },

	/* Programming error: bitmap endpoints don't match */
	{ PR_5_BMAP_ENDPOINTS,
	  N_("PROGRAMMING ERROR: @f (#%N) @B endpoints (%b, %c) don't "
	  "match calculated @B endpoints (%i, %j)\n"),
	  PROMPT_NONE, PR_FATAL },

	/* Internal error: fudging end of bitmap */
	{ PR_5_FUDGE_BITMAP_ERROR,
	  N_("Internal error: fudging end of bitmap (%N)\n"),
	  PROMPT_NONE, PR_FATAL },

	/* Error copying in replacement inode bitmap */
	{ PR_5_COPY_IBITMAP_ERROR,
	  N_("Error copying in replacement @i @B: %m\n"),
	  PROMPT_NONE, PR_FATAL },

	/* Error copying in replacement block bitmap */
	{ PR_5_COPY_BBITMAP_ERROR,
	  N_("Error copying in replacement @b @B: %m\n"),
	  PROMPT_NONE, PR_FATAL },

	/* Block range not used, but marked in bitmap */
	{ PR_5_BLOCK_RANGE_UNUSED,
	  " -(%b--%c)",
	  PROMPT_NONE, PR_LATCH_BBITMAP | PR_PREEN_OK | PR_PREEN_NOMSG },

	/* Block range used, but not marked used in bitmap */
	{ PR_5_BLOCK_RANGE_USED,
	  " +(%b--%c)",
	  PROMPT_NONE, PR_LATCH_BBITMAP | PR_PREEN_OK | PR_PREEN_NOMSG },

	/* Inode range not used, but marked in bitmap */
	{ PR_5_INODE_RANGE_UNUSED,
	  " -(%i--%j)",
	  PROMPT_NONE, PR_LATCH_IBITMAP | PR_PREEN_OK | PR_PREEN_NOMSG },

	/* Inode range used, but not marked used in bitmap */
	{ PR_5_INODE_RANGE_USED,
	  " +(%i--%j)",
	  PROMPT_NONE, PR_LATCH_IBITMAP | PR_PREEN_OK | PR_PREEN_NOMSG },

	/* Group N block(s) in use but group is marked BLOCK_UNINIT */
	{ PR_5_BLOCK_UNINIT,
	  N_("@g %g @b(s) in use but @g is marked BLOCK_UNINIT\n"),
	  PROMPT_FIX, PR_PREEN_OK },

	/* Group N inode(s) in use but group is marked INODE_UNINIT */
	{ PR_5_INODE_UNINIT,
	  N_("@g %g @i(s) in use but @g is marked INODE_UNINIT\n"),
	  PROMPT_FIX, PR_PREEN_OK },

	/* Group N inode bitmap does not match checksum */
	{ PR_5_INODE_BITMAP_CSUM_INVALID,
	  N_("@g %g @i @B does not match checksum.\n"),
	  PROMPT_FIX, PR_LATCH_IBITMAP | PR_PREEN_OK },

	/* Group N block bitmap does not match checksum */
	{ PR_5_BLOCK_BITMAP_CSUM_INVALID,
	  N_("@g %g @b @B does not match checksum.\n"),
	  PROMPT_FIX, PR_LATCH_BBITMAP | PR_PREEN_OK },

	/* Post-Pass 5 errors */

	/* Recreate journal if E2F_FLAG_JOURNAL_INODE flag is set */
	{ PR_6_RECREATE_JOURNAL,
	  N_("Recreate @j"),
	  PROMPT_NULL, PR_PREEN_OK | PR_NO_OK },

	/* Update quota information if it is inconsistent */
	{ PR_6_UPDATE_QUOTAS,
	  N_("Update quota info for quota type %N"),
	  PROMPT_NULL, PR_PREEN_OK },

	/* Error setting block group checksum info */
	{ PR_6_SET_BG_CHECKSUM,
	  N_("Error setting @b @g checksum info: %m\n"),
	  PROMPT_NULL, PR_FATAL },

	/* Error writing file system info */
	{ PR_6_FLUSH_FILESYSTEM,
	  N_("Error writing file system info: %m\n"),
	  PROMPT_NULL, PR_FATAL },

	/* Error flushing writes to storage device */
	{ PR_6_IO_FLUSH,
	  N_("Error flushing writes to storage device: %m\n"),
	  PROMPT_NULL, PR_FATAL },

	/* Error writing quota information */
	{ PR_6_WRITE_QUOTAS,
	  N_("Error writing quota info for quota type %N: %m\n"),
	  PROMPT_NULL, 0 },

	{ 0 }
};

/*
 * This is the latch flags register.  It allows several problems to be
 * "latched" together.  This means that the user has to answer but one
 * question for the set of problems, and all of the associated
 * problems will be either fixed or not fixed.
 */
static struct latch_descr pr_latch_info[] = {
	{ PR_LATCH_BLOCK, PR_1_INODE_BLOCK_LATCH, 0 },
	{ PR_LATCH_BBLOCK, PR_1_INODE_BBLOCK_LATCH, 0 },
	{ PR_LATCH_IBITMAP, PR_5_INODE_BITMAP_HEADER, PR_5_INODE_BITMAP_END },
	{ PR_LATCH_BBITMAP, PR_5_BLOCK_BITMAP_HEADER, PR_5_BLOCK_BITMAP_END },
	{ PR_LATCH_RELOC, PR_0_RELOCATE_HINT, 0 },
	{ PR_LATCH_DBLOCK, PR_1B_DUP_BLOCK_HEADER, PR_1B_DUP_BLOCK_END },
	{ PR_LATCH_LOW_DTIME, PR_1_ORPHAN_LIST_REFUGEES, 0 },
	{ PR_LATCH_TOOBIG, PR_1_INODE_TOOBIG, 0 },
	{ PR_LATCH_OPTIMIZE_DIR, PR_3A_OPTIMIZE_DIR_HEADER, PR_3A_OPTIMIZE_DIR_END },
	{ PR_LATCH_BG_CHECKSUM, PR_0_GDT_CSUM_LATCH, 0 },
	{ PR_LATCH_OPTIMIZE_EXT, PR_1E_OPTIMIZE_EXT_HEADER, PR_1E_OPTIMIZE_EXT_END },
	{ -1, 0, 0 },
};
#pragma GCC diagnostic pop

static struct e2fsck_problem *find_problem(problem_t code)
{
	int	i;

	for (i=0; problem_table[i].e2p_code; i++) {
		if (problem_table[i].e2p_code == code)
			return &problem_table[i];
	}
	return 0;
}

static struct latch_descr *find_latch(int code)
{
	int	i;

	for (i=0; pr_latch_info[i].latch_code >= 0; i++) {
		if (pr_latch_info[i].latch_code == code)
			return &pr_latch_info[i];
	}
	return 0;
}

int end_problem_latch(e2fsck_t ctx, int mask)
{
	struct latch_descr *ldesc;
	struct problem_context pctx;
	int answer = -1;

	ldesc = find_latch(mask);
	if (ldesc->end_message && (ldesc->flags & PRL_LATCHED)) {
		clear_problem_context(&pctx);
		answer = fix_problem(ctx, ldesc->end_message, &pctx);
	}
	ldesc->flags &= ~(PRL_VARIABLE);
	return answer;
}

int set_latch_flags(int mask, int setflags, int clearflags)
{
	struct latch_descr *ldesc;

	ldesc = find_latch(mask);
	if (!ldesc)
		return -1;
	ldesc->flags |= setflags;
	ldesc->flags &= ~clearflags;
	return 0;
}

int get_latch_flags(int mask, int *value)
{
	struct latch_descr *ldesc;

	ldesc = find_latch(mask);
	if (!ldesc)
		return -1;
	*value = ldesc->flags;
	return 0;
}

void clear_problem_context(struct problem_context *ctx)
{
	memset(ctx, 0, sizeof(struct problem_context));
	ctx->blkcount = -1;
	ctx->group = -1;
}

static void reconfigure_bool(e2fsck_t ctx, struct e2fsck_problem *ptr,
			     const char *key, int mask, const char *name)
{
	int	val;

	val = (ptr->flags & mask);
	profile_get_boolean(ctx->profile, "problems", key, name, val, &val);
	if (val)
		ptr->flags |= mask;
	else
		ptr->flags &= ~mask;
}


int fix_problem(e2fsck_t ctx, problem_t code, struct problem_context *pctx)
{
	ext2_filsys fs = ctx->fs;
	struct e2fsck_problem *ptr;
	struct latch_descr *ldesc = 0;
	const char *message;
	int		def_yn, answer, ans;
	int		print_answer = 0;
	int		suppress = 0;

	ptr = find_problem(code);
	if (!ptr) {
		printf(_("Unhandled error code (0x%x)!\n"), code);
		return 0;
	}
	if (!(ptr->flags & PR_CONFIG)) {
		char	key[9], *new_desc = NULL;

		sprintf(key, "0x%06x", code);

		profile_get_string(ctx->profile, "problems", key,
				   "description", 0, &new_desc);
		if (new_desc)
			ptr->e2p_description = new_desc;

		reconfigure_bool(ctx, ptr, key, PR_PREEN_OK, "preen_ok");
		reconfigure_bool(ctx, ptr, key, PR_NO_OK, "no_ok");
		reconfigure_bool(ctx, ptr, key, PR_NO_DEFAULT, "no_default");
		reconfigure_bool(ctx, ptr, key, PR_MSG_ONLY, "print_message_only");
		reconfigure_bool(ctx, ptr, key, PR_PREEN_NOMSG, "preen_nomessage");
		reconfigure_bool(ctx, ptr, key, PR_NOCOLLATE, "no_collate");
		reconfigure_bool(ctx, ptr, key, PR_NO_NOMSG, "no_nomsg");
		reconfigure_bool(ctx, ptr, key, PR_PREEN_NOHDR, "preen_noheader");
		reconfigure_bool(ctx, ptr, key, PR_FORCE_NO, "force_no");
		profile_get_integer(ctx->profile, "options",
				    "max_count_problems", 0, 0,
				    &ptr->max_count);
		profile_get_integer(ctx->profile, "problems", key, "max_count",
				    ptr->max_count, &ptr->max_count);

		ptr->flags |= PR_CONFIG;
	}
	def_yn = 1;
	ptr->count++;
	if ((ptr->flags & PR_NO_DEFAULT) ||
	    ((ptr->flags & PR_PREEN_NO) && (ctx->options & E2F_OPT_PREEN)) ||
	    (ctx->options & E2F_OPT_NO))
		def_yn= 0;

	/*
	 * Do special latch processing.  This is where we ask the
	 * latch question, if it exists
	 */
	if (ptr->flags & PR_LATCH_MASK) {
		ldesc = find_latch(ptr->flags & PR_LATCH_MASK);
		if (ldesc->question && !(ldesc->flags & PRL_LATCHED)) {
			ans = fix_problem(ctx, ldesc->question, pctx);
			if (ans == 1)
				ldesc->flags |= PRL_YES;
			if (ans == 0)
				ldesc->flags |= PRL_NO;
			ldesc->flags |= PRL_LATCHED;
		}
		if (ldesc->flags & PRL_SUPPRESS)
			suppress++;
	}
	if ((ptr->flags & PR_PREEN_NOMSG) &&
	    (ctx->options & E2F_OPT_PREEN))
		suppress++;
	if ((ptr->flags & PR_NO_NOMSG) &&
	    ((ctx->options & E2F_OPT_NO) || (ptr->flags & PR_FORCE_NO)))
		suppress++;
	if (ptr->max_count && (ptr->count > ptr->max_count)) {
		if (ctx->options & (E2F_OPT_NO | E2F_OPT_YES))
			suppress++;
		if ((ctx->options & E2F_OPT_PREEN) &&
		    (ptr->flags & PR_PREEN_OK))
			suppress++;
		if ((ptr->flags & PR_LATCH_MASK) &&
		    (ldesc->flags & (PRL_YES | PRL_NO)))
			suppress++;
		if (ptr->count == ptr->max_count + 1) {
			printf("...problem 0x%06x suppressed\n",
			       ptr->e2p_code);
			fflush(stdout);
		}
	}
	message = ptr->e2p_description;
	if (*message)
		message = _(message);
	if (!suppress) {
		if ((ctx->options & E2F_OPT_PREEN) &&
		    !(ptr->flags & PR_PREEN_NOHDR)) {
			printf("%s: ", ctx->device_name ?
			       ctx->device_name : ctx->filesystem_name);
		}
		if (*message)
			print_e2fsck_message(stdout, ctx, message, pctx, 1, 0);
	}
	if (ctx->logf && message)
		print_e2fsck_message(ctx->logf, ctx, message, pctx, 1, 0);
	if (!(ptr->flags & PR_PREEN_OK) && (ptr->prompt != PROMPT_NONE))
		preenhalt(ctx);

	if (ptr->flags & PR_FATAL)
		fatal_error(ctx, 0);

	if (ptr->prompt == PROMPT_NONE) {
		if (ptr->flags & PR_NOCOLLATE)
			answer = -1;
		else
			answer = def_yn;
	} else {
		if (ptr->flags & PR_FORCE_NO) {
			answer = 0;
			print_answer = 1;
		} else if (ctx->options & E2F_OPT_PREEN) {
			answer = def_yn;
			if (!(ptr->flags & PR_PREEN_NOMSG))
				print_answer = 1;
		} else if ((ptr->flags & PR_LATCH_MASK) &&
			   (ldesc->flags & (PRL_YES | PRL_NO))) {
			print_answer = 1;
			if (ldesc->flags & PRL_YES)
				answer = 1;
			else
				answer = 0;
		} else
			answer = ask(ctx, (ptr->prompt == PROMPT_NULL) ? "" :
				     _(prompt[(int) ptr->prompt]), def_yn);
		if (!answer && !(ptr->flags & PR_NO_OK))
			ext2fs_unmark_valid(fs);

		if (print_answer) {
			if (!suppress)
				printf("%s.\n", answer ?
				       _(preen_msg[(int) ptr->prompt]) :
				       _("IGNORED"));
			if (ctx->logf)
				fprintf(ctx->logf, "%s.\n", answer ?
					_(preen_msg[(int) ptr->prompt]) :
					_("IGNORED"));
		}
	}

	if ((ptr->prompt == PROMPT_ABORT) && answer)
		fatal_error(ctx, 0);

	if (ptr->flags & PR_AFTER_CODE)
		answer = fix_problem(ctx, ptr->second_code, pctx);

	if (answer && (ptr->prompt != PROMPT_NONE))
		ctx->flags |= E2F_FLAG_PROBLEMS_FIXED;

	return answer;
}

#ifdef UNITTEST

#include <stdlib.h>
#include <stdio.h>

errcode_t
profile_get_boolean(profile_t profile, const char *name, const char *subname,
		    const char *subsubname, int def_val, int *ret_boolean)
{
	return 0;
}

errcode_t
profile_get_integer(profile_t profile, const char *name, const char *subname,
		    const char *subsubname, int def_val, int *ret_int)
{
	return 0;
}

void print_e2fsck_message(FILE *f, e2fsck_t ctx, const char *msg,
			  struct problem_context *pctx, int first,
			  int recurse)
{
	return;
}

void fatal_error(e2fsck_t ctx, const char *msg)
{
	return;
}

void preenhalt(e2fsck_t ctx)
{
	return;
}

errcode_t
profile_get_string(profile_t profile, const char *name, const char *subname,
		   const char *subsubname, const char *def_val,
		   char **ret_string)
{
	return 0;
}

int ask (e2fsck_t ctx, const char * string, int def)
{
	return 0;
}

int verify_problem_table(e2fsck_t ctx)
{
	struct e2fsck_problem *curr, *prev = NULL;
	int rc = 0;

	for (prev = NULL, curr = problem_table; curr->e2p_code; prev = curr++) {
		if (prev == NULL)
			continue;

		if (curr->e2p_code > prev->e2p_code)
			continue;

		if (curr->e2p_code == prev->e2p_code)
			fprintf(stderr, "*** Duplicate in problem table:\n");
		else
			fprintf(stderr, "*** Unordered problem table:\n");

		fprintf(stderr, "curr code = 0x%08x: %s\n",
			curr->e2p_code, curr->e2p_description);
		fprintf(stderr, "*** prev code = 0x%08x: %s\n",
			prev->e2p_code, prev->e2p_description);

		fprintf(stderr, "*** This is a %sprogramming error in e2fsck\n",
			(curr->e2p_code == prev->e2p_code) ? "fatal " : "");

		rc = 1;
	}

	return rc;
}

int main(int argc, char *argv[])
{
	e2fsck_t ctx;
	int rc;

	memset(&ctx, 0, sizeof(ctx)); /* just to quiet compiler */
	rc = verify_problem_table(ctx);
	if (rc == 0)
		printf("e2fsck problem table verified\n");

	return rc;
}
#endif /* UNITTEST */<|MERGE_RESOLUTION|>--- conflicted
+++ resolved
@@ -9,6 +9,7 @@
  * %End-Header%
  */
 
+#include "config.h"
 #include <stdlib.h>
 #include <unistd.h>
 #include <string.h>
@@ -1143,11 +1144,6 @@
 	  N_("Timestamp(s) on @i %i beyond 2310-04-04 are likely pre-1970.\n"),
 	  PROMPT_FIX, PR_PREEN_OK | PR_NO_OK },
 
-	/* Error allocating memory for encrypted directory list */
-	{ PR_1_ALLOCATE_ENCRYPTED_DIRLIST,
-	  N_("@A memory for encrypted @d list\n"),
-	  PROMPT_NONE, PR_FATAL },
-
 	/* Pass 1b errors */
 
 	/* Pass 1B: Rescan for duplicate/bad blocks */
@@ -1617,8 +1613,6 @@
 	  N_("i_file_acl_hi @F %N, @s zero.\n"),
 	  PROMPT_CLEAR, PR_PREEN_OK },
 
-<<<<<<< HEAD
-=======
 	/* htree root node fails checksum */
 	{ PR_2_HTREE_ROOT_CSUM_INVALID,
 	  N_("@p @h %d: root node fails checksum.\n"),
@@ -1649,7 +1643,6 @@
 	  N_("Fixing size of inline @d @i %i failed.\n"),
 	  PROMPT_TRUNCATE, 0 },
 
->>>>>>> 4e52870e
 	/* Encrypted directory entry is too short */
 	{ PR_2_BAD_ENCRYPTED_NAME,
 	  N_("Encrypted @E is too short.\n"),
