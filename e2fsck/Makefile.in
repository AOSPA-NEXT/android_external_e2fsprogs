#
# Makefile for e2fsck
#

srcdir = @srcdir@
top_srcdir = @top_srcdir@
VPATH = @srcdir@
top_builddir = ..
my_dir = e2fsck
INSTALL = @INSTALL@

@MCONFIG@

PROGS=		e2fsck
MANPAGES=	e2fsck.8
FMANPAGES=	e2fsck.conf.5

LIBS= $(LIBQUOTA) $(LIBEXT2FS) $(LIBCOM_ERR) $(LIBBLKID) $(LIBUUID) \
	$(LIBINTL) $(LIBE2P) $(SYSLIBS)
DEPLIBS= $(DEPLIBQUOTA) $(LIBEXT2FS) $(DEPLIBCOM_ERR) $(DEPLIBBLKID) \
	 $(DEPLIBUUID) $(DEPLIBE2P)

STATIC_LIBS= $(STATIC_LIBQUOTA) $(STATIC_LIBEXT2FS) $(STATIC_LIBCOM_ERR) \
	     $(STATIC_LIBBLKID) $(STATIC_LIBUUID) $(LIBINTL) $(STATIC_LIBE2P) \
	     $(SYSLIBS)
STATIC_DEPLIBS= $(DEPSTATIC_LIBQUOTA) $(STATIC_LIBEXT2FS) \
		$(DEPSTATIC_LIBCOM_ERR) $(DEPSTATIC_LIBBLKID) \
		$(DEPSTATIC_LIBUUID) $(DEPSTATIC_LIBE2P)

PROFILED_LIBS= $(PROFILED_LIBQUOTA) $(PROFILED_LIBEXT2FS) \
	       $(PROFILED_LIBCOM_ERR) $(PROFILED_LIBBLKID) $(PROFILED_LIBUUID) \
	       $(PROFILED_LIBE2P) $(LIBINTL) $(SYSLIBS)
PROFILED_DEPLIBS= $(DEPPROFILED_LIBQUOTA) $(PROFILED_LIBEXT2FS) \
		  $(DEPPROFILED_LIBCOM_ERR) $(DEPPROFILED_LIBBLKID) \
		  $(DEPPROFILED_LIBUUID) $(DEPPROFILED_LIBE2P)

COMPILE_ET=$(top_builddir)/lib/et/compile_et --build-tree

.c.o:
	$(E) "	CC $<"
	$(Q) $(CC) -c $(ALL_CFLAGS) $< -o $@
	$(Q) $(CHECK_CMD) $(ALL_CFLAGS) $<
	$(Q) $(CPPCHECK_CMD) $(CPPFLAGS) $<
@PROFILE_CMT@	$(Q) $(CC) $(ALL_CFLAGS) -g -pg -o profiled/$*.o -c $<

#
# Flags for doing mtrace --- uncomment to produce mtracing e2fsck
# 	Note:  The optimization flags must include -g
#
#MTRACE=	-DMTRACE
#MTRACE_OBJ= mtrace.o
#MTRACE_SRC= $(srcdir)/mtrace.c
#OPT= -g

#
# Flags for doing mcheck --- uncomment to produce mchecking e2fsck
# 	Note:  The optimization flags must include -g
#
#MCHECK= -DMCHECK

OBJS= dict.o unix.o e2fsck.o super.o pass1.o pass1b.o pass2.o \
	pass3.o pass4.o pass5.o journal.o badblocks.o util.o dirinfo.o \
	dx_dirinfo.o ehandler.o problem.o message.o quota.o recovery.o \
	region.o revoke.o ea_refcount.o rehash.o profile.o prof_err.o \
	logfile.o sigcatcher.o $(MTRACE_OBJ)

PROFILED_OBJS= profiled/dict.o profiled/unix.o profiled/e2fsck.o \
	profiled/super.o profiled/pass1.o profiled/pass1b.o \
	profiled/pass2.o profiled/pass3.o profiled/pass4.o profiled/pass5.o \
	profiled/journal.o profiled/badblocks.o profiled/util.o \
	profiled/dirinfo.o profiled/dx_dirinfo.o profiled/ehandler.o \
	profiled/message.o profiled/problem.o profiled/quota.o \
	profiled/recovery.o profiled/region.o profiled/revoke.o \
	profiled/ea_refcount.o profiled/rehash.o profiled/profile.o \
	profiled/prof_err.o profiled/logfile.o \
	profiled/sigcatcher.o

SRCS= $(srcdir)/e2fsck.c \
	$(srcdir)/dict.c \
	$(srcdir)/super.c \
	$(srcdir)/pass1.c \
	$(srcdir)/pass1b.c \
	$(srcdir)/pass2.c \
	$(srcdir)/pass3.c \
	$(srcdir)/pass4.c \
	$(srcdir)/pass5.c \
	$(srcdir)/journal.c \
	$(srcdir)/recovery.c \
	$(srcdir)/revoke.c \
	$(srcdir)/badblocks.c \
	$(srcdir)/util.c \
	$(srcdir)/unix.c \
	$(srcdir)/dirinfo.c \
	$(srcdir)/dx_dirinfo.c \
	$(srcdir)/ehandler.c \
	$(srcdir)/problem.c \
	$(srcdir)/message.c \
	$(srcdir)/ea_refcount.c \
	$(srcdir)/rehash.c \
	$(srcdir)/region.c \
	$(srcdir)/profile.c \
	$(srcdir)/sigcatcher.c \
	$(srcdir)/logfile.c \
	prof_err.c \
	$(srcdir)/quota.c \
	$(MTRACE_SRC)

all:: profiled $(PROGS) e2fsck $(MANPAGES) $(FMANPAGES)

@PROFILE_CMT@all:: e2fsck.profiled

prof_err.c prof_err.h: prof_err.et
	$(E) "	COMPILE_ET prof_err.et"
	$(Q) $(COMPILE_ET) $(srcdir)/prof_err.et

e2fsck: $(OBJS)  $(DEPLIBS)
	$(E) "	LD $@"
	$(Q) $(LD) $(ALL_LDFLAGS) $(RDYNAMIC) -o e2fsck $(OBJS) $(LIBS) 

e2fsck.static: $(OBJS) $(STATIC_DEPLIBS)
	$(E) "	LD $@"
	$(Q) $(LD) $(LDFLAGS_STATIC) -o e2fsck.static $(OBJS) $(STATIC_LIBS) 

e2fsck.profiled: $(OBJS)  $(PROFILED_DEPLIBS)
	$(E) "	LD $@"
	$(Q) $(LD) $(ALL_LDFLAGS) -g -pg -o e2fsck.profiled $(PROFILED_OBJS) \
		$(PROFILED_LIBS) 

tst_sigcatcher: $(srcdir)/sigcatcher.c sigcatcher.o
	$(E) "	CC $@"
	$(Q) $(CC) $(ALL_CFLAGS) $(ALL_LDFLAGS) $(RDYNAMIC) \
		$(srcdir)/sigcatcher.c -DDEBUG -o tst_sigcatcher

tst_problem: $(srcdir)/problem.c $(srcdir)/problem.h $(LIBEXT2FS) \
	$(DEPLIBCOM_ERR)
	$(Q) $(CC) $(ALL_CFLAGS) $(ALL_LDFLAGS) -o tst_problem \
		$(srcdir)/problem.c -DUNITTEST $(LIBEXT2FS) $(LIBCOM_ERR) \
		$(LIBINTL) $(SYSLIBS)

<<<<<<< HEAD
=======
tst_crc32: $(srcdir)/crc32.c $(LIBEXT2FS) $(DEPLIBCOM_ERR)
	$(Q) $(CC) $(ALL_LDFLAGS) $(ALL_CFLAGS) -o tst_crc32 $(srcdir)/crc32.c \
		-DUNITTEST $(LIBEXT2FS) $(LIBCOM_ERR) $(SYSLIBS)

>>>>>>> e426e06a
tst_refcount: ea_refcount.c $(DEPLIBCOM_ERR)
	$(E) "	LD $@"
	$(Q) $(CC) -o tst_refcount $(srcdir)/ea_refcount.c \
		$(ALL_CFLAGS) $(ALL_LDFLAGS) -DTEST_PROGRAM \
		$(LIBCOM_ERR) $(LIBEXT2FS) $(SYSLIBS)

tst_logfile: $(srcdir)/logfile.c
	$(E) "	LD $@"
	$(Q) $(CC) -o tst_logfile $(srcdir)/logfile.c \
		$(ALL_CFLAGS) $(ALL_LDFLAGS) -DTEST_PROGRAM $(SYSLIBS)

tst_region: region.c $(DEPLIBCOM_ERR)
	$(E) "	LD $@"
	$(Q) $(CC) -o tst_region $(srcdir)/region.c \
		$(ALL_CFLAGS) $(ALL_LDFLAGS) -DTEST_PROGRAM \
		$(LIBCOM_ERR) $(SYSLIBS)

<<<<<<< HEAD
check:: tst_refcount tst_region tst_problem
	LD_LIBRARY_PATH=$(LIB) DYLD_LIBRARY_PATH=$(LIB) ./tst_refcount
	LD_LIBRARY_PATH=$(LIB) DYLD_LIBRARY_PATH=$(LIB) ./tst_region
	LD_LIBRARY_PATH=$(LIB) DYLD_LIBRARY_PATH=$(LIB) ./tst_problem
=======
check:: tst_refcount tst_region tst_crc32 tst_problem
	$(TESTENV) ./tst_refcount
	$(TESTENV) ./tst_region
	$(TESTENV) ./tst_crc32
	$(TESTENV) ./tst_problem
>>>>>>> e426e06a

extend: extend.o
	$(E) "	LD $@"
	$(Q) $(LD) $(ALL_LDFLAGS) -o extend extend.o $(CHECKLIB)

flushb: flushb.o
	$(E) "	LD $@"
	$(Q) $(LD) $(ALL_LDFLAGS) -o flushb flushb.o $(CHECKLIB)

iscan: iscan.o util.o ehandler.o $(DEPLIBS)
	$(E) "	LD $@"
	$(Q) $(LD) $(ALL_LDFLAGS) -o iscan iscan.o util.o ehandler.o $(LIBS)

test_profile: $(srcdir)/profile.c profile_helpers.o argv_parse.o \
		prof_err.o profile.h $(DEPSTATIC_LIBCOM_ERR)
	$(E) "	LD $@"
	$(Q) $(CC) -o test_profile -DDEBUG_PROGRAM $(srcdir)/profile.c prof_err.o \
		profile_helpers.o argv_parse.o $(STATIC_LIBCOM_ERR) \
		$(ALL_CFLAGS)

profiled:
@PROFILE_CMT@	$(E) "	MKDIR $@"
@PROFILE_CMT@	$(Q) mkdir profiled

e2fsck.8: $(DEP_SUBSTITUTE) $(srcdir)/e2fsck.8.in
	$(E) "	SUBST $@"
	$(Q) $(SUBSTITUTE_UPTIME) $(srcdir)/e2fsck.8.in e2fsck.8

e2fsck.conf.5: $(DEP_SUBSTITUTE) $(srcdir)/e2fsck.conf.5.in
	$(E) "	SUBST $@"
	$(Q) $(SUBSTITUTE_UPTIME) $(srcdir)/e2fsck.conf.5.in e2fsck.conf.5

installdirs:
	$(E) "	MKINSTALLDIRS $(root_sbindir) $(man8dir)"
	$(Q) $(MKINSTALLDIRS) $(DESTDIR)$(root_sbindir) \
		$(DESTDIR)$(man8dir) $(DESTDIR)$(man5dir)

install: $(PROGS) $(MANPAGES) $(FMANPAGES) installdirs
	$(Q) for i in $(PROGS); do \
		$(ES) "	INSTALL $(root_sbindir)/$$i"; \
		$(INSTALL_PROGRAM) $$i $(DESTDIR)$(root_sbindir)/$$i; \
	done
	$(Q) for i in ext2 ext3 ext4 ext4dev; do \
		$(ES) "	LINK $(root_sbindir)/fsck.$$i"; \
		(cd $(DESTDIR)$(root_sbindir); \
			$(LN) $(LINK_INSTALL_FLAGS) e2fsck fsck.$$i); \
	done
	$(Q) for i in $(MANPAGES); do \
		for j in $(COMPRESS_EXT); do \
			$(RM) -f $(DESTDIR)$(man8dir)/$$i.$$j; \
		done; \
		$(ES) "	INSTALL_DATA $(man8dir)/$$i"; \
		$(INSTALL_DATA) $$i $(DESTDIR)$(man8dir)/$$i; \
	done
	$(Q) for i in $(FMANPAGES); do \
		for j in $(COMPRESS_EXT); do \
			$(RM) -f $(DESTDIR)$(man5dir)/$$i.$$j; \
		done; \
		$(ES) "	INSTALL_DATA $(man5dir)/$$i"; \
		$(INSTALL_DATA) $$i $(DESTDIR)$(man5dir)/$$i; \
	done
	$(Q) for i in ext2 ext3 ext4 ext4dev; do \
		$(ES) "	LINK $(man8dir)/fsck.$$i.8"; \
		(cd $(DESTDIR)$(man8dir); \
			$(LN) $(LINK_INSTALL_FLAGS) e2fsck.8 fsck.$$i.8); \
	done

install-strip: install
	$(Q) for i in $(PROGS); do \
		$(ES) "	STRIP $(root_sbindir)/$$i"; \
		$(STRIP) $(DESTDIR)$(root_sbindir)/$$i; \
	done

uninstall:
	for i in $(PROGS); do \
		$(RM) -f $(DESTDIR)$(root_sbindir)/$$i; \
	done
	$(RM) -f $(DESTDIR)$(root_sbindir)/fsck.ext2 \
		$(DESTDIR)$(root_sbindir)/fsck.ext3 \
		$(DESTDIR)$(root_sbindir)/fsck.ext4 \
		$(DESTDIR)$(root_sbindir)/fsck.ext4dev
	for i in $(MANPAGES); do \
		$(RM) -f $(DESTDIR)$(man8dir)/$$i; \
	done
	for i in $(FMANPAGES); do \
		$(RM) -f $(DESTDIR)$(man5dir)/$$i; \
	done
	$(RM) -f $(DESTDIR)$(root_sbindir)/fsck.ext2 \
			$(DESTDIR)$(root_sbindir)/fsck.ext3 \
			$(DESTDIR)$(root_sbindir)/fsck.ext4 \
			$(DESTDIR)$(root_sbindir)/fsck.ext4dev

clean::
	$(RM) -f $(PROGS) \#* *\# *.s *.o *.a *~ core e2fsck.static \
		e2fsck.shared e2fsck.profiled flushb e2fsck.8 \
		tst_problem tst_region tst_refcount e2fsck.conf.5 \
		prof_err.c prof_err.h test_profile
	$(RM) -rf profiled

mostlyclean: clean
distclean: clean
	$(RM) -f .depend Makefile $(srcdir)/TAGS $(srcdir)/Makefile.in.old

# +++ Dependency line eater +++
# 
# Makefile dependencies follow.  This must be the last section in
# the Makefile.in file
#
e2fsck.o: $(srcdir)/e2fsck.c $(top_builddir)/lib/config.h \
 $(top_builddir)/lib/dirpaths.h $(srcdir)/e2fsck.h \
 $(top_srcdir)/lib/ext2fs/ext2_fs.h $(top_builddir)/lib/ext2fs/ext2_types.h \
 $(top_srcdir)/lib/ext2fs/ext2fs.h $(top_srcdir)/lib/ext2fs/ext3_extents.h \
 $(top_srcdir)/lib/et/com_err.h $(top_srcdir)/lib/ext2fs/ext2_io.h \
 $(top_builddir)/lib/ext2fs/ext2_err.h \
 $(top_srcdir)/lib/ext2fs/ext2_ext_attr.h $(top_srcdir)/lib/ext2fs/bitops.h \
 $(srcdir)/profile.h prof_err.h \
 $(top_srcdir)/lib/quota/quotaio.h $(top_srcdir)/lib/quota/dqblk_v2.h \
 $(top_srcdir)/lib/quota/quotaio_tree.h $(top_srcdir)/lib/../e2fsck/dict.h \
 $(srcdir)/problem.h
dict.o: $(srcdir)/dict.c $(top_builddir)/lib/config.h \
 $(top_builddir)/lib/dirpaths.h $(srcdir)/dict.h
super.o: $(srcdir)/super.c $(top_builddir)/lib/config.h \
 $(top_builddir)/lib/dirpaths.h $(srcdir)/e2fsck.h \
 $(top_srcdir)/lib/ext2fs/ext2_fs.h $(top_builddir)/lib/ext2fs/ext2_types.h \
 $(top_srcdir)/lib/ext2fs/ext2fs.h $(top_srcdir)/lib/ext2fs/ext3_extents.h \
 $(top_srcdir)/lib/et/com_err.h $(top_srcdir)/lib/ext2fs/ext2_io.h \
 $(top_builddir)/lib/ext2fs/ext2_err.h \
 $(top_srcdir)/lib/ext2fs/ext2_ext_attr.h $(top_srcdir)/lib/ext2fs/bitops.h \
 $(srcdir)/profile.h prof_err.h $(top_srcdir)/lib/quota/quotaio.h \
 $(top_srcdir)/lib/quota/dqblk_v2.h $(top_srcdir)/lib/quota/quotaio_tree.h \
 $(top_srcdir)/lib/../e2fsck/dict.h $(srcdir)/problem.h
pass1.o: $(srcdir)/pass1.c $(top_builddir)/lib/config.h \
 $(top_builddir)/lib/dirpaths.h $(srcdir)/e2fsck.h \
 $(top_srcdir)/lib/ext2fs/ext2_fs.h $(top_builddir)/lib/ext2fs/ext2_types.h \
 $(top_srcdir)/lib/ext2fs/ext2fs.h $(top_srcdir)/lib/ext2fs/ext3_extents.h \
 $(top_srcdir)/lib/et/com_err.h $(top_srcdir)/lib/ext2fs/ext2_io.h \
 $(top_builddir)/lib/ext2fs/ext2_err.h \
 $(top_srcdir)/lib/ext2fs/ext2_ext_attr.h $(top_srcdir)/lib/ext2fs/bitops.h \
 $(srcdir)/profile.h prof_err.h $(top_srcdir)/lib/quota/quotaio.h \
 $(top_srcdir)/lib/quota/dqblk_v2.h $(top_srcdir)/lib/quota/quotaio_tree.h \
 $(top_srcdir)/lib/../e2fsck/dict.h $(srcdir)/problem.h
pass1b.o: $(srcdir)/pass1b.c $(top_builddir)/lib/config.h \
 $(top_builddir)/lib/dirpaths.h $(top_srcdir)/lib/et/com_err.h \
 $(srcdir)/e2fsck.h $(top_srcdir)/lib/ext2fs/ext2_fs.h \
 $(top_builddir)/lib/ext2fs/ext2_types.h $(top_srcdir)/lib/ext2fs/ext2fs.h \
 $(top_srcdir)/lib/ext2fs/ext3_extents.h $(top_srcdir)/lib/ext2fs/ext2_io.h \
 $(top_builddir)/lib/ext2fs/ext2_err.h \
 $(top_srcdir)/lib/ext2fs/ext2_ext_attr.h $(top_srcdir)/lib/ext2fs/bitops.h \
 $(srcdir)/profile.h prof_err.h $(top_srcdir)/lib/quota/quotaio.h \
 $(top_srcdir)/lib/quota/dqblk_v2.h $(top_srcdir)/lib/quota/quotaio_tree.h \
 $(top_srcdir)/lib/../e2fsck/dict.h $(srcdir)/problem.h $(srcdir)/dict.h
pass2.o: $(srcdir)/pass2.c $(top_builddir)/lib/config.h \
 $(top_builddir)/lib/dirpaths.h $(srcdir)/e2fsck.h \
 $(top_srcdir)/lib/ext2fs/ext2_fs.h $(top_builddir)/lib/ext2fs/ext2_types.h \
 $(top_srcdir)/lib/ext2fs/ext2fs.h $(top_srcdir)/lib/ext2fs/ext3_extents.h \
 $(top_srcdir)/lib/et/com_err.h $(top_srcdir)/lib/ext2fs/ext2_io.h \
 $(top_builddir)/lib/ext2fs/ext2_err.h \
 $(top_srcdir)/lib/ext2fs/ext2_ext_attr.h $(top_srcdir)/lib/ext2fs/bitops.h \
 $(srcdir)/profile.h prof_err.h $(top_srcdir)/lib/quota/quotaio.h \
 $(top_srcdir)/lib/quota/dqblk_v2.h $(top_srcdir)/lib/quota/quotaio_tree.h \
 $(top_srcdir)/lib/../e2fsck/dict.h $(srcdir)/problem.h $(srcdir)/dict.h
pass3.o: $(srcdir)/pass3.c $(top_builddir)/lib/config.h \
 $(top_builddir)/lib/dirpaths.h $(srcdir)/e2fsck.h \
 $(top_srcdir)/lib/ext2fs/ext2_fs.h $(top_builddir)/lib/ext2fs/ext2_types.h \
 $(top_srcdir)/lib/ext2fs/ext2fs.h $(top_srcdir)/lib/ext2fs/ext3_extents.h \
 $(top_srcdir)/lib/et/com_err.h $(top_srcdir)/lib/ext2fs/ext2_io.h \
 $(top_builddir)/lib/ext2fs/ext2_err.h \
 $(top_srcdir)/lib/ext2fs/ext2_ext_attr.h $(top_srcdir)/lib/ext2fs/bitops.h \
 $(srcdir)/profile.h prof_err.h $(top_srcdir)/lib/quota/quotaio.h \
 $(top_srcdir)/lib/quota/dqblk_v2.h $(top_srcdir)/lib/quota/quotaio_tree.h \
 $(top_srcdir)/lib/../e2fsck/dict.h $(srcdir)/problem.h
pass4.o: $(srcdir)/pass4.c $(top_builddir)/lib/config.h \
 $(top_builddir)/lib/dirpaths.h $(srcdir)/e2fsck.h \
 $(top_srcdir)/lib/ext2fs/ext2_fs.h $(top_builddir)/lib/ext2fs/ext2_types.h \
 $(top_srcdir)/lib/ext2fs/ext2fs.h $(top_srcdir)/lib/ext2fs/ext3_extents.h \
 $(top_srcdir)/lib/et/com_err.h $(top_srcdir)/lib/ext2fs/ext2_io.h \
 $(top_builddir)/lib/ext2fs/ext2_err.h \
 $(top_srcdir)/lib/ext2fs/ext2_ext_attr.h $(top_srcdir)/lib/ext2fs/bitops.h \
 $(srcdir)/profile.h prof_err.h $(top_srcdir)/lib/quota/quotaio.h \
 $(top_srcdir)/lib/quota/dqblk_v2.h $(top_srcdir)/lib/quota/quotaio_tree.h \
 $(top_srcdir)/lib/../e2fsck/dict.h $(srcdir)/problem.h
pass5.o: $(srcdir)/pass5.c $(top_builddir)/lib/config.h \
 $(top_builddir)/lib/dirpaths.h $(srcdir)/e2fsck.h \
 $(top_srcdir)/lib/ext2fs/ext2_fs.h $(top_builddir)/lib/ext2fs/ext2_types.h \
 $(top_srcdir)/lib/ext2fs/ext2fs.h $(top_srcdir)/lib/ext2fs/ext3_extents.h \
 $(top_srcdir)/lib/et/com_err.h $(top_srcdir)/lib/ext2fs/ext2_io.h \
 $(top_builddir)/lib/ext2fs/ext2_err.h \
 $(top_srcdir)/lib/ext2fs/ext2_ext_attr.h $(top_srcdir)/lib/ext2fs/bitops.h \
 $(srcdir)/profile.h prof_err.h $(top_srcdir)/lib/quota/quotaio.h \
 $(top_srcdir)/lib/quota/dqblk_v2.h $(top_srcdir)/lib/quota/quotaio_tree.h \
 $(top_srcdir)/lib/../e2fsck/dict.h $(srcdir)/problem.h
journal.o: $(srcdir)/journal.c $(top_builddir)/lib/config.h \
 $(top_builddir)/lib/dirpaths.h $(srcdir)/jfs_user.h $(srcdir)/e2fsck.h \
 $(top_srcdir)/lib/ext2fs/ext2_fs.h $(top_builddir)/lib/ext2fs/ext2_types.h \
 $(top_srcdir)/lib/ext2fs/ext2fs.h $(top_srcdir)/lib/ext2fs/ext3_extents.h \
 $(top_srcdir)/lib/et/com_err.h $(top_srcdir)/lib/ext2fs/ext2_io.h \
 $(top_builddir)/lib/ext2fs/ext2_err.h \
 $(top_srcdir)/lib/ext2fs/ext2_ext_attr.h $(top_srcdir)/lib/ext2fs/bitops.h \
 $(srcdir)/profile.h prof_err.h $(top_srcdir)/lib/quota/quotaio.h \
 $(top_srcdir)/lib/quota/dqblk_v2.h $(top_srcdir)/lib/quota/quotaio_tree.h \
 $(top_srcdir)/lib/../e2fsck/dict.h $(top_srcdir)/lib/ext2fs/kernel-jbd.h \
 $(top_srcdir)/lib/ext2fs/jfs_compat.h $(top_srcdir)/lib/ext2fs/kernel-list.h \
 $(srcdir)/problem.h
recovery.o: $(srcdir)/recovery.c $(top_builddir)/lib/config.h \
 $(top_builddir)/lib/dirpaths.h $(srcdir)/jfs_user.h $(srcdir)/e2fsck.h \
 $(top_srcdir)/lib/ext2fs/ext2_fs.h $(top_builddir)/lib/ext2fs/ext2_types.h \
 $(top_srcdir)/lib/ext2fs/ext2fs.h $(top_srcdir)/lib/ext2fs/ext3_extents.h \
 $(top_srcdir)/lib/et/com_err.h $(top_srcdir)/lib/ext2fs/ext2_io.h \
 $(top_builddir)/lib/ext2fs/ext2_err.h \
 $(top_srcdir)/lib/ext2fs/ext2_ext_attr.h $(top_srcdir)/lib/ext2fs/bitops.h \
 $(srcdir)/profile.h prof_err.h $(top_srcdir)/lib/quota/quotaio.h \
 $(top_srcdir)/lib/quota/dqblk_v2.h $(top_srcdir)/lib/quota/quotaio_tree.h \
 $(top_srcdir)/lib/../e2fsck/dict.h $(top_srcdir)/lib/ext2fs/kernel-jbd.h \
 $(top_srcdir)/lib/ext2fs/jfs_compat.h $(top_srcdir)/lib/ext2fs/kernel-list.h
revoke.o: $(srcdir)/revoke.c $(top_builddir)/lib/config.h \
 $(top_builddir)/lib/dirpaths.h $(srcdir)/jfs_user.h $(srcdir)/e2fsck.h \
 $(top_srcdir)/lib/ext2fs/ext2_fs.h $(top_builddir)/lib/ext2fs/ext2_types.h \
 $(top_srcdir)/lib/ext2fs/ext2fs.h $(top_srcdir)/lib/ext2fs/ext3_extents.h \
 $(top_srcdir)/lib/et/com_err.h $(top_srcdir)/lib/ext2fs/ext2_io.h \
 $(top_builddir)/lib/ext2fs/ext2_err.h \
 $(top_srcdir)/lib/ext2fs/ext2_ext_attr.h $(top_srcdir)/lib/ext2fs/bitops.h \
 $(srcdir)/profile.h prof_err.h $(top_srcdir)/lib/quota/quotaio.h \
 $(top_srcdir)/lib/quota/dqblk_v2.h $(top_srcdir)/lib/quota/quotaio_tree.h \
 $(top_srcdir)/lib/../e2fsck/dict.h $(top_srcdir)/lib/ext2fs/kernel-jbd.h \
 $(top_srcdir)/lib/ext2fs/jfs_compat.h $(top_srcdir)/lib/ext2fs/kernel-list.h
badblocks.o: $(srcdir)/badblocks.c $(top_builddir)/lib/config.h \
 $(top_builddir)/lib/dirpaths.h $(top_srcdir)/lib/et/com_err.h \
 $(srcdir)/e2fsck.h $(top_srcdir)/lib/ext2fs/ext2_fs.h \
 $(top_builddir)/lib/ext2fs/ext2_types.h $(top_srcdir)/lib/ext2fs/ext2fs.h \
 $(top_srcdir)/lib/ext2fs/ext3_extents.h $(top_srcdir)/lib/ext2fs/ext2_io.h \
 $(top_builddir)/lib/ext2fs/ext2_err.h \
 $(top_srcdir)/lib/ext2fs/ext2_ext_attr.h $(top_srcdir)/lib/ext2fs/bitops.h \
 $(srcdir)/profile.h prof_err.h $(top_srcdir)/lib/quota/quotaio.h \
 $(top_srcdir)/lib/quota/dqblk_v2.h $(top_srcdir)/lib/quota/quotaio_tree.h \
 $(top_srcdir)/lib/../e2fsck/dict.h
util.o: $(srcdir)/util.c $(top_builddir)/lib/config.h \
 $(top_builddir)/lib/dirpaths.h $(srcdir)/e2fsck.h \
 $(top_srcdir)/lib/ext2fs/ext2_fs.h $(top_builddir)/lib/ext2fs/ext2_types.h \
 $(top_srcdir)/lib/ext2fs/ext2fs.h $(top_srcdir)/lib/ext2fs/ext3_extents.h \
 $(top_srcdir)/lib/et/com_err.h $(top_srcdir)/lib/ext2fs/ext2_io.h \
 $(top_builddir)/lib/ext2fs/ext2_err.h \
 $(top_srcdir)/lib/ext2fs/ext2_ext_attr.h $(top_srcdir)/lib/ext2fs/bitops.h \
 $(srcdir)/profile.h prof_err.h $(top_srcdir)/lib/quota/quotaio.h \
 $(top_srcdir)/lib/quota/dqblk_v2.h $(top_srcdir)/lib/quota/quotaio_tree.h \
 $(top_srcdir)/lib/../e2fsck/dict.h
unix.o: $(srcdir)/unix.c $(top_builddir)/lib/config.h \
 $(top_builddir)/lib/dirpaths.h $(top_srcdir)/lib/e2p/e2p.h \
 $(top_srcdir)/lib/ext2fs/ext2_fs.h $(top_builddir)/lib/ext2fs/ext2_types.h \
 $(top_srcdir)/lib/et/com_err.h $(srcdir)/e2fsck.h \
 $(top_srcdir)/lib/ext2fs/ext2fs.h $(top_srcdir)/lib/ext2fs/ext3_extents.h \
 $(top_srcdir)/lib/ext2fs/ext2_io.h $(top_builddir)/lib/ext2fs/ext2_err.h \
 $(top_srcdir)/lib/ext2fs/ext2_ext_attr.h $(top_srcdir)/lib/ext2fs/bitops.h \
 $(srcdir)/profile.h prof_err.h $(top_srcdir)/lib/quota/quotaio.h \
 $(top_srcdir)/lib/quota/dqblk_v2.h $(top_srcdir)/lib/quota/quotaio_tree.h \
 $(top_srcdir)/lib/../e2fsck/dict.h $(srcdir)/problem.h \
 $(top_srcdir)/version.h
dirinfo.o: $(srcdir)/dirinfo.c $(top_builddir)/lib/config.h \
 $(top_builddir)/lib/dirpaths.h $(srcdir)/e2fsck.h \
 $(top_srcdir)/lib/ext2fs/ext2_fs.h $(top_builddir)/lib/ext2fs/ext2_types.h \
 $(top_srcdir)/lib/ext2fs/ext2fs.h $(top_srcdir)/lib/ext2fs/ext3_extents.h \
 $(top_srcdir)/lib/et/com_err.h $(top_srcdir)/lib/ext2fs/ext2_io.h \
 $(top_builddir)/lib/ext2fs/ext2_err.h \
 $(top_srcdir)/lib/ext2fs/ext2_ext_attr.h $(top_srcdir)/lib/ext2fs/bitops.h \
 $(srcdir)/profile.h prof_err.h $(top_srcdir)/lib/quota/quotaio.h \
 $(top_srcdir)/lib/quota/dqblk_v2.h $(top_srcdir)/lib/quota/quotaio_tree.h \
 $(top_srcdir)/lib/../e2fsck/dict.h $(top_srcdir)/lib/ext2fs/tdb.h
dx_dirinfo.o: $(srcdir)/dx_dirinfo.c $(top_builddir)/lib/config.h \
 $(top_builddir)/lib/dirpaths.h $(srcdir)/e2fsck.h \
 $(top_srcdir)/lib/ext2fs/ext2_fs.h $(top_builddir)/lib/ext2fs/ext2_types.h \
 $(top_srcdir)/lib/ext2fs/ext2fs.h $(top_srcdir)/lib/ext2fs/ext3_extents.h \
 $(top_srcdir)/lib/et/com_err.h $(top_srcdir)/lib/ext2fs/ext2_io.h \
 $(top_builddir)/lib/ext2fs/ext2_err.h \
 $(top_srcdir)/lib/ext2fs/ext2_ext_attr.h $(top_srcdir)/lib/ext2fs/bitops.h \
 $(srcdir)/profile.h prof_err.h $(top_srcdir)/lib/quota/quotaio.h \
 $(top_srcdir)/lib/quota/dqblk_v2.h $(top_srcdir)/lib/quota/quotaio_tree.h \
 $(top_srcdir)/lib/../e2fsck/dict.h
ehandler.o: $(srcdir)/ehandler.c $(top_builddir)/lib/config.h \
 $(top_builddir)/lib/dirpaths.h $(srcdir)/e2fsck.h \
 $(top_srcdir)/lib/ext2fs/ext2_fs.h $(top_builddir)/lib/ext2fs/ext2_types.h \
 $(top_srcdir)/lib/ext2fs/ext2fs.h $(top_srcdir)/lib/ext2fs/ext3_extents.h \
 $(top_srcdir)/lib/et/com_err.h $(top_srcdir)/lib/ext2fs/ext2_io.h \
 $(top_builddir)/lib/ext2fs/ext2_err.h \
 $(top_srcdir)/lib/ext2fs/ext2_ext_attr.h $(top_srcdir)/lib/ext2fs/bitops.h \
 $(srcdir)/profile.h prof_err.h $(top_srcdir)/lib/quota/quotaio.h \
 $(top_srcdir)/lib/quota/dqblk_v2.h $(top_srcdir)/lib/quota/quotaio_tree.h \
 $(top_srcdir)/lib/../e2fsck/dict.h
problem.o: $(srcdir)/problem.c $(top_builddir)/lib/config.h \
 $(top_builddir)/lib/dirpaths.h $(srcdir)/e2fsck.h \
 $(top_srcdir)/lib/ext2fs/ext2_fs.h $(top_builddir)/lib/ext2fs/ext2_types.h \
 $(top_srcdir)/lib/ext2fs/ext2fs.h $(top_srcdir)/lib/ext2fs/ext3_extents.h \
 $(top_srcdir)/lib/et/com_err.h $(top_srcdir)/lib/ext2fs/ext2_io.h \
 $(top_builddir)/lib/ext2fs/ext2_err.h \
 $(top_srcdir)/lib/ext2fs/ext2_ext_attr.h $(top_srcdir)/lib/ext2fs/bitops.h \
 $(srcdir)/profile.h prof_err.h $(top_srcdir)/lib/quota/quotaio.h \
 $(top_srcdir)/lib/quota/dqblk_v2.h $(top_srcdir)/lib/quota/quotaio_tree.h \
 $(top_srcdir)/lib/../e2fsck/dict.h $(srcdir)/problem.h $(srcdir)/problemP.h
message.o: $(srcdir)/message.c $(top_builddir)/lib/config.h \
 $(top_builddir)/lib/dirpaths.h $(srcdir)/e2fsck.h \
 $(top_srcdir)/lib/ext2fs/ext2_fs.h $(top_builddir)/lib/ext2fs/ext2_types.h \
 $(top_srcdir)/lib/ext2fs/ext2fs.h $(top_srcdir)/lib/ext2fs/ext3_extents.h \
 $(top_srcdir)/lib/et/com_err.h $(top_srcdir)/lib/ext2fs/ext2_io.h \
 $(top_builddir)/lib/ext2fs/ext2_err.h \
 $(top_srcdir)/lib/ext2fs/ext2_ext_attr.h $(top_srcdir)/lib/ext2fs/bitops.h \
 $(srcdir)/profile.h prof_err.h $(top_srcdir)/lib/quota/quotaio.h \
 $(top_srcdir)/lib/quota/dqblk_v2.h $(top_srcdir)/lib/quota/quotaio_tree.h \
 $(top_srcdir)/lib/../e2fsck/dict.h $(srcdir)/problem.h
ea_refcount.o: $(srcdir)/ea_refcount.c $(top_builddir)/lib/config.h \
 $(top_builddir)/lib/dirpaths.h $(srcdir)/e2fsck.h \
 $(top_srcdir)/lib/ext2fs/ext2_fs.h $(top_builddir)/lib/ext2fs/ext2_types.h \
 $(top_srcdir)/lib/ext2fs/ext2fs.h $(top_srcdir)/lib/ext2fs/ext3_extents.h \
 $(top_srcdir)/lib/et/com_err.h $(top_srcdir)/lib/ext2fs/ext2_io.h \
 $(top_builddir)/lib/ext2fs/ext2_err.h \
 $(top_srcdir)/lib/ext2fs/ext2_ext_attr.h $(top_srcdir)/lib/ext2fs/bitops.h \
 $(srcdir)/profile.h prof_err.h $(top_srcdir)/lib/quota/quotaio.h \
 $(top_srcdir)/lib/quota/dqblk_v2.h $(top_srcdir)/lib/quota/quotaio_tree.h \
 $(top_srcdir)/lib/../e2fsck/dict.h
rehash.o: $(srcdir)/rehash.c $(top_builddir)/lib/config.h \
 $(top_builddir)/lib/dirpaths.h $(srcdir)/e2fsck.h \
 $(top_srcdir)/lib/ext2fs/ext2_fs.h $(top_builddir)/lib/ext2fs/ext2_types.h \
 $(top_srcdir)/lib/ext2fs/ext2fs.h $(top_srcdir)/lib/ext2fs/ext3_extents.h \
 $(top_srcdir)/lib/et/com_err.h $(top_srcdir)/lib/ext2fs/ext2_io.h \
 $(top_builddir)/lib/ext2fs/ext2_err.h \
 $(top_srcdir)/lib/ext2fs/ext2_ext_attr.h $(top_srcdir)/lib/ext2fs/bitops.h \
 $(srcdir)/profile.h prof_err.h $(top_srcdir)/lib/quota/quotaio.h \
 $(top_srcdir)/lib/quota/dqblk_v2.h $(top_srcdir)/lib/quota/quotaio_tree.h \
 $(top_srcdir)/lib/../e2fsck/dict.h $(srcdir)/problem.h
region.o: $(srcdir)/region.c $(top_builddir)/lib/config.h \
 $(top_builddir)/lib/dirpaths.h $(srcdir)/e2fsck.h \
 $(top_srcdir)/lib/ext2fs/ext2_fs.h $(top_builddir)/lib/ext2fs/ext2_types.h \
 $(top_srcdir)/lib/ext2fs/ext2fs.h $(top_srcdir)/lib/ext2fs/ext3_extents.h \
 $(top_srcdir)/lib/et/com_err.h $(top_srcdir)/lib/ext2fs/ext2_io.h \
 $(top_builddir)/lib/ext2fs/ext2_err.h \
 $(top_srcdir)/lib/ext2fs/ext2_ext_attr.h $(top_srcdir)/lib/ext2fs/bitops.h \
 $(srcdir)/profile.h prof_err.h $(top_srcdir)/lib/quota/quotaio.h \
 $(top_srcdir)/lib/quota/dqblk_v2.h $(top_srcdir)/lib/quota/quotaio_tree.h \
 $(top_srcdir)/lib/../e2fsck/dict.h
profile.o: $(srcdir)/profile.c $(top_builddir)/lib/config.h \
 $(top_builddir)/lib/dirpaths.h $(top_srcdir)/lib/et/com_err.h \
 $(srcdir)/profile.h prof_err.h
sigcatcher.o: $(srcdir)/sigcatcher.c $(top_builddir)/lib/config.h \
 $(top_builddir)/lib/dirpaths.h $(srcdir)/e2fsck.h \
 $(top_srcdir)/lib/ext2fs/ext2_fs.h $(top_builddir)/lib/ext2fs/ext2_types.h \
 $(top_srcdir)/lib/ext2fs/ext2fs.h $(top_srcdir)/lib/ext2fs/ext3_extents.h \
 $(top_srcdir)/lib/et/com_err.h $(top_srcdir)/lib/ext2fs/ext2_io.h \
 $(top_builddir)/lib/ext2fs/ext2_err.h \
 $(top_srcdir)/lib/ext2fs/ext2_ext_attr.h $(top_srcdir)/lib/ext2fs/bitops.h \
 $(srcdir)/profile.h prof_err.h $(top_srcdir)/lib/quota/quotaio.h \
 $(top_srcdir)/lib/quota/dqblk_v2.h $(top_srcdir)/lib/quota/quotaio_tree.h \
 $(top_srcdir)/lib/../e2fsck/dict.h
logfile.o: $(srcdir)/logfile.c $(top_builddir)/lib/config.h \
 $(top_builddir)/lib/dirpaths.h $(srcdir)/e2fsck.h \
 $(top_srcdir)/lib/ext2fs/ext2_fs.h $(top_builddir)/lib/ext2fs/ext2_types.h \
 $(top_srcdir)/lib/ext2fs/ext2fs.h $(top_srcdir)/lib/ext2fs/ext3_extents.h \
 $(top_srcdir)/lib/et/com_err.h $(top_srcdir)/lib/ext2fs/ext2_io.h \
 $(top_builddir)/lib/ext2fs/ext2_err.h \
 $(top_srcdir)/lib/ext2fs/ext2_ext_attr.h $(top_srcdir)/lib/ext2fs/bitops.h \
 $(srcdir)/profile.h prof_err.h $(top_srcdir)/lib/quota/quotaio.h \
 $(top_srcdir)/lib/quota/dqblk_v2.h $(top_srcdir)/lib/quota/quotaio_tree.h \
 $(top_srcdir)/lib/../e2fsck/dict.h
prof_err.o: prof_err.c
quota.o: $(srcdir)/quota.c $(top_builddir)/lib/config.h \
 $(top_builddir)/lib/dirpaths.h $(srcdir)/e2fsck.h \
 $(top_srcdir)/lib/ext2fs/ext2_fs.h $(top_builddir)/lib/ext2fs/ext2_types.h \
 $(top_srcdir)/lib/ext2fs/ext2fs.h $(top_srcdir)/lib/ext2fs/ext3_extents.h \
 $(top_srcdir)/lib/et/com_err.h $(top_srcdir)/lib/ext2fs/ext2_io.h \
 $(top_builddir)/lib/ext2fs/ext2_err.h \
 $(top_srcdir)/lib/ext2fs/ext2_ext_attr.h $(top_srcdir)/lib/ext2fs/bitops.h \
 $(srcdir)/profile.h prof_err.h $(top_srcdir)/lib/quota/quotaio.h \
 $(top_srcdir)/lib/quota/dqblk_v2.h $(top_srcdir)/lib/quota/quotaio_tree.h \
 $(top_srcdir)/lib/../e2fsck/dict.h $(srcdir)/problem.h<|MERGE_RESOLUTION|>--- conflicted
+++ resolved
@@ -137,13 +137,6 @@
 		$(srcdir)/problem.c -DUNITTEST $(LIBEXT2FS) $(LIBCOM_ERR) \
 		$(LIBINTL) $(SYSLIBS)
 
-<<<<<<< HEAD
-=======
-tst_crc32: $(srcdir)/crc32.c $(LIBEXT2FS) $(DEPLIBCOM_ERR)
-	$(Q) $(CC) $(ALL_LDFLAGS) $(ALL_CFLAGS) -o tst_crc32 $(srcdir)/crc32.c \
-		-DUNITTEST $(LIBEXT2FS) $(LIBCOM_ERR) $(SYSLIBS)
-
->>>>>>> e426e06a
 tst_refcount: ea_refcount.c $(DEPLIBCOM_ERR)
 	$(E) "	LD $@"
 	$(Q) $(CC) -o tst_refcount $(srcdir)/ea_refcount.c \
@@ -161,18 +154,10 @@
 		$(ALL_CFLAGS) $(ALL_LDFLAGS) -DTEST_PROGRAM \
 		$(LIBCOM_ERR) $(SYSLIBS)
 
-<<<<<<< HEAD
 check:: tst_refcount tst_region tst_problem
-	LD_LIBRARY_PATH=$(LIB) DYLD_LIBRARY_PATH=$(LIB) ./tst_refcount
-	LD_LIBRARY_PATH=$(LIB) DYLD_LIBRARY_PATH=$(LIB) ./tst_region
-	LD_LIBRARY_PATH=$(LIB) DYLD_LIBRARY_PATH=$(LIB) ./tst_problem
-=======
-check:: tst_refcount tst_region tst_crc32 tst_problem
 	$(TESTENV) ./tst_refcount
 	$(TESTENV) ./tst_region
-	$(TESTENV) ./tst_crc32
 	$(TESTENV) ./tst_problem
->>>>>>> e426e06a
 
 extend: extend.o
 	$(E) "	LD $@"
