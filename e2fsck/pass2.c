--- conflicted
+++ resolved
@@ -42,6 +42,7 @@
  */
 
 #define _GNU_SOURCE 1 /* get strnlen() */
+#include "config.h"
 #include <string.h>
 
 #include "e2fsck.h"
@@ -467,11 +468,7 @@
 	int	fixup = -1;
 	int	ret = 0;
 
-<<<<<<< HEAD
-	for ( i = 0; i < (dirent->name_len & 0xFF); i++) {
-=======
 	for ( i = 0; i < ext2fs_dirent_name_len(dirent); i++) {
->>>>>>> 4e52870e
 		if (dirent->name[i] != '/' && dirent->name[i] != '\0')
 			continue;
 		if (fixup < 0)
@@ -488,11 +485,7 @@
 				struct ext2_dir_entry *dirent,
 				struct problem_context *pctx)
 {
-<<<<<<< HEAD
-	if ((dirent->name_len & 0xff) < EXT4_CRYPTO_BLOCK_SIZE) {
-=======
 	if (ext2fs_dirent_name_len(dirent) < EXT4_CRYPTO_BLOCK_SIZE) {
->>>>>>> 4e52870e
 		if (fix_problem(ctx, PR_2_BAD_ENCRYPTED_NAME, pctx)) {
 			dirent->inode = 0;
 			return 1;
@@ -905,7 +898,6 @@
 	static dict_t de_dict;
 	struct problem_context	pctx;
 	int	dups_found = 0;
-	int	encrypted = 0;
 	int	ret;
 	int	dx_csum_size = 0, de_csum_size = 0;
 	int	failed_csum = 0;
@@ -1118,9 +1110,6 @@
 		}
 	} else
 		max_block_size = fs->blocksize - de_csum_size;
-
-	if (ctx->encrypted_dirs)
-		encrypted = ext2fs_u32_list_test(ctx->encrypted_dirs, ino);
 
 	if (ctx->encrypted_dirs)
 		encrypted = ext2fs_u32_list_test(ctx->encrypted_dirs, ino);
@@ -1388,16 +1377,7 @@
 		}
 
 		if (!encrypted && check_name(ctx, dirent, &cd->pctx))
-<<<<<<< HEAD
-=======
 			dir_modified++;
-
-		if (encrypted && (dot_state) > 1 &&
-		    encrypted_check_name(ctx, dirent, &cd->pctx)) {
->>>>>>> 4e52870e
-			dir_modified++;
-			goto next;
-		}
 
 		if (encrypted && (dot_state) > 1 &&
 		    encrypted_check_name(ctx, dirent, &cd->pctx)) {
